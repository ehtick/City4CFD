--- conflicted
+++ resolved
@@ -1,16 +1,11 @@
 # Changelog
 
 ## Unreleased
-<<<<<<< HEAD
 ### Changed
 - Improvement of polygon flattening
 ### Fixed
+- Bad reconstruction of buildings with low height
 - Minor bugfixes
-=======
-# Fixed
-- Bad reconstruction of buildings with low height
-- A number of small fixes
->>>>>>> b74dfb51
 
 ## [0.2.0] - 2022-10-07
 ### Added
