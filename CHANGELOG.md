# Changelog

<<<<<<< HEAD
## [Unreleased]
=======
## [0.4.5] - 2024-02-12
### Fixed
- Dependency hotfix
>>>>>>> 8a85c09c

## [0.4.4] - 2024-01-13
### Changed
- Improved fallbacks in case building import fails in late stages
- Improved polygon flattening when buildings are adjacent
### Fixed
- Minor bugfixes

## [0.4.3] - 2023-08-25
### Fixed
- Issue with GDAL on Ubuntu 20.04

## [0.4.2]  - 2023-07-12
### Fixed
- Problematic compilation in debug mode

## [0.4.1]  - 2023-06-05
### Fixed
- STL export bugfix

## [0.4.0] - 2023-05-03
### Added
- (breaking) Support for many polygon formats (through GDAL)
- Optional flag that enforces buildings and terrain intersection
### Changed
- Updated LAStools to v2.0.2
- Minor bugfixes

## [0.3.0] - 2023-01-18
### Added
- Building surface refinement
- Sharper boundaries of flattened polygons
- Minimum building height as an argument
### Fixed
- Bad reconstruction of buildings with low height
- Minor bugfixes

## [0.2.0] - 2022-10-07
### Added
- Point cloud preparation tool city4cfd_pcprep
### Changed
- (breaking) Terrain smoothing overhaul
### Removed
- Previous point cloud preparation script

## [0.1.2] - 2022-09-13
### Changed
- Bad triangles handling

## [0.1.1] - 2022-09-02
### Fixed
- Bad triangles at surface edges
- Polygons close to the boundary are defined as 'out of bounds'

## [0.1.0] - 2022-08-14 
First release<|MERGE_RESOLUTION|>--- conflicted
+++ resolved
@@ -1,12 +1,10 @@
 # Changelog
 
-<<<<<<< HEAD
 ## [Unreleased]
-=======
+
 ## [0.4.5] - 2024-02-12
 ### Fixed
 - Dependency hotfix
->>>>>>> 8a85c09c
 
 ## [0.4.4] - 2024-01-13
 ### Changed
