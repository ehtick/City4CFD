--- conflicted
+++ resolved
@@ -1,13 +1,9 @@
 # Changelog
-<<<<<<< HEAD
-## Unreleased
-### Fixed
-- Minor bugfixes
-=======
 ## [Unreleased]
 ### Changed
 - Improved inserting surface layer polygons when terrain pc is missing
->>>>>>> 8774dd83
+### Fixed
+- Minor bugfixes
 
 ## [0.6.1] - 2025-02-06
 ### Fixed
