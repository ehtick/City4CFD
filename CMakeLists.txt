cmake_minimum_required(VERSION 3.9)

project(city4cfd)

#set( CMAKE_ALLOW_LOOSE_LOOP_CONSTRUCTS true )

set(CMAKE_CXX_FLAGS "-O3")
set(CMAKE_BUILD_TYPE "Release")

#if (COMMAND cmake_policy)
#    cmake_policy(SET CMP0003 NEW)
#endif()

if(POLICY CMP0167)
    cmake_policy(SET CMP0167 NEW)
endif()

if (MSVC)
    add_definitions(-DNOMINMAX)
    add_definitions("/EHsc")
endif (MSVC)

# BOOST
find_package(Boost 1.66 REQUIRED COMPONENTS filesystem locale QUIET)
if (WIN32)
    FIND_PACKAGE(Boost)
    if (Boost_FOUND)
        INCLUDE_DIRECTORIES(${Boost_INCLUDE_DIR})
        ADD_DEFINITIONS( "-DHAS_BOOST" )
        set(Boost_USE_STATIC_LIBS   ON)
        set(Boost_ARCHITECTURE "-x64")
    endif()
endif (WIN32)

# CGAL
find_package(CGAL REQUIRED)
<<<<<<< HEAD
if (CGAL_VERSION VERSION_GREATER_EQUAL "6.0")
=======
if (CGAL_VERSION VERSION_GREATER_EQUAL "6.0.1")
>>>>>>> 441d725d
   message(STATUS "Found CGAL version ${CGAL_VERSION}")
else()
   message(FATAL_ERROR "Found CGAL version ${CGAL_VERSION} which is not supported!"
           " Please use CGAL version 6.0.1 or higher")
   return()
endif ()

# GDAL
find_package(GDAL 3.0 REQUIRED)
if (NOT GDAL_FOUND)
    message(SEND_ERROR "City4CFD requires the GDAL library, check the README for configuration")
endif()
include_directories(${GDAL_INCLUDE_DIR})

# Eigen
find_package(Eigen3 3.3.4)
include(${CMAKE_SOURCE_DIR}/thirdparty/CGAL/cmake/CGAL_Eigen3_support.cmake)

# OpenMP
find_package(OpenMP)
if (OpenMP_CXX_FOUND)
    set(OpenMP_support "OpenMP::OpenMP_CXX")
else()
    message(STATUS "OpenMP not found. All functions will run single-threaded")
endif()

# Third-party
add_subdirectory(${CMAKE_SOURCE_DIR}/thirdparty/LAStools)
add_subdirectory(${CMAKE_SOURCE_DIR}/thirdparty/CSF/src)
add_subdirectory(${CMAKE_SOURCE_DIR}/thirdparty/roofer/src)
add_subdirectory(${CMAKE_SOURCE_DIR}/thirdparty/val3dity)
include_directories(${CMAKE_SOURCE_DIR}/thirdparty)
include_directories(${CMAKE_SOURCE_DIR}/thirdparty/valijson)
include_directories(${Boost_INCLUDE_DIR})
include_directories(${CMAKE_SOURCE_DIR}/thirdparty/roofer/src)

# Tools
add_subdirectory(${CMAKE_SOURCE_DIR}/tools/prepare_point_cloud)

# Creating entries for target: City4CFD
FILE(GLOB SRC_FILES "src/*.cpp")
add_executable(city4cfd ${SRC_FILES})
set_target_properties(
        city4cfd
        PROPERTIES CXX_STANDARD 17
)

target_link_libraries(city4cfd
        ${CGAL_LIBRARIES}
        ${CGAL_3RD_PARTY_LIBRARIES}
        ${GDAL_LIBRARY}
        ${Boost_SYSTEM_LIBRARY}
        ${Boost_FILESYSTEM_LIBRARY}
        ${Boost_LOCALE_LIBRARY}
        LASlib
        CGAL::Eigen3_support
        roofer_api
        val3dity
        ${OpenMP_support}
        )

install(TARGETS city4cfd DESTINATION bin)<|MERGE_RESOLUTION|>--- conflicted
+++ resolved
@@ -34,11 +34,7 @@
 
 # CGAL
 find_package(CGAL REQUIRED)
-<<<<<<< HEAD
-if (CGAL_VERSION VERSION_GREATER_EQUAL "6.0")
-=======
 if (CGAL_VERSION VERSION_GREATER_EQUAL "6.0.1")
->>>>>>> 441d725d
    message(STATUS "Found CGAL version ${CGAL_VERSION}")
 else()
    message(FATAL_ERROR "Found CGAL version ${CGAL_VERSION} which is not supported!"
