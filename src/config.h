--- conflicted
+++ resolved
@@ -36,15 +36,12 @@
     extern std::string    buildingUniqueId;
     extern std::string    lod;
     extern double         buildingPercentile;
-<<<<<<< HEAD
     extern int            selfIntersecting;
-=======
     // Attributes
     extern std::string    buildingHeightAttribute;
     extern std::string    floorAttribute;
     extern double         floorHeight;
     extern bool           buildingHeightAttributeAdvantage;
->>>>>>> 9efa76a4
     //- Imported Buildings
     extern bool        importAdvantage;
     extern bool        importTrueHeight;
