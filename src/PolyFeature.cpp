--- conflicted
+++ resolved
@@ -103,17 +103,13 @@
                 }
             }
         }
-<<<<<<< HEAD
-        m_poly.m_rings.push_back(tempPoly);
-=======
         if (isOuterRing) {
             if (tempPoly.is_clockwise_oriented()) tempPoly.reverse_orientation();
             isOuterRing = false;
         } else {
             if (tempPoly.is_counterclockwise_oriented()) tempPoly.reverse_orientation();
         }
-        _poly._rings.push_back(tempPoly);
->>>>>>> 03f795dd
+        m_poly.m_rings.push_back(tempPoly);
     }
 }
 
@@ -229,7 +225,7 @@
 #ifdef CITY4CFD_POLYFEATURE_VERBOSE
     std::cout << "\nINFO: Flattening a polygon..." << std::endl;
     int nonSimpleRings = 0;
-    for (auto& ring : _poly.rings()) {
+    for (auto& ring : m_poly.rings()) {
         if (!ring.is_simple()) ++nonSimpleRings;
     }
     std::cout << "Non-simple rings: " << nonSimpleRings << std::endl;
@@ -250,13 +246,7 @@
     std::map<int, std::shared_ptr<Building>> overlappingBuildings; //id-building map
     for (auto& pt3 : subsetPts) {
         Point_2 pt(pt3.x(), pt3.y());
-<<<<<<< HEAD
-        if (CGAL::bounded_side_2(m_poly.m_rings.front().begin(),
-                                 m_poly.m_rings.front().end(),
-                                 pt) != CGAL::ON_UNBOUNDED_SIDE) {
-=======
-        if (geomutils::point_in_poly_and_boundary(pt, _poly)) {
->>>>>>> 03f795dd
+        if (geomutils::point_in_poly_and_boundary(pt, m_poly)) {
             auto itIdx = pointCloudConnectivity.find(pt3);
             auto pointSetIt = pointCloud.begin();
             std::advance(pointSetIt, itIdx->second);
@@ -290,7 +280,7 @@
         CGAL_assertion(polySet.is_valid());
         // Clip with this polygon
         polySet.complement();
-        polySet.intersection(_poly.get_exact());
+        polySet.intersection(m_poly.get_exact());
         // Store this as the new polygon
         std::vector<CGAL::Polygon_with_holes_2<EPECK>> resPolys;
         polySet.polygons_with_holes(std::back_inserter(resPolys));
@@ -314,7 +304,7 @@
             if (!offset_poly.empty()) { // make a check whether the offset is successfully created
                 poly = *(offset_poly.front());
             } else {
-                std::cout << "WARNING: Skeleton construction failed! Some surfaces might not be flattened." << std::endl;
+                std::cout << "WARNING: Skeleton construction failed! Some polygons will not be flattened." << std::endl;
                 return false;
             }
             if (isFirst) {
@@ -326,16 +316,12 @@
             }
         }
     } else {
-<<<<<<< HEAD
-        flattenBndPolys.push_back(m_poly.outer_boundary());
-=======
         if (!overlappingBuildings.empty()) {
-            std::cout << "WARNING: Polygon ID" << _id << " flattening failed due to unresolved"
+            std::cout << "WARNING: Polygon ID" << m_id << " flattening failed due to unresolved"
                                                          " intersections with buildings!" << std::endl;
             return false;
         }
-        flattenCandidatePolys.push_back(_poly);
->>>>>>> 03f795dd
+        flattenCandidatePolys.push_back(m_poly);
     }
     //-- Collect points that have not been already flattened
     for (auto& pt3 : subsetPts) {
@@ -459,18 +445,10 @@
             }
         }
         geomutils::pop_back_if_equal_to_front(tempPoly);
-<<<<<<< HEAD
-
-        if (m_poly.m_rings.empty()) {
-            if (tempPoly.is_clockwise_oriented()) tempPoly.reverse_orientation();
-        } else {
-            if (tempPoly.is_counterclockwise_oriented()) tempPoly.reverse_orientation();
-=======
         if (tempPoly.size() < 3) { // Sanity check if it is even a polygon
             std::cout << "WARNING: Skipping import of a zero-area polygon" << std::endl;
             this->deactivate();
             return;
->>>>>>> 03f795dd
         }
         if (checkSimplicity) {
             if (!tempPoly.is_simple()) {
@@ -486,15 +464,11 @@
                 }
             }
         }
-<<<<<<< HEAD
-        m_poly.m_rings.push_back(tempPoly);
-=======
-        if (_poly._rings.empty()) {
+        if (m_poly.m_rings.empty()) {
             if (tempPoly.is_clockwise_oriented()) tempPoly.reverse_orientation();
         } else {
             if (tempPoly.is_counterclockwise_oriented()) tempPoly.reverse_orientation();
         }
-        _poly._rings.push_back(tempPoly);
->>>>>>> 03f795dd
+        m_poly.m_rings.push_back(tempPoly);
     }
 }