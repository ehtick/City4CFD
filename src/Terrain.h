/*
  City4CFD
 
  Copyright (c) 2021-2022, 3D Geoinformation Research Group, TU Delft  

  This file is part of City4CFD.

  City4CFD is free software: you can redistribute it and/or modify
  it under the terms of the GNU General Public License as published by
  the Free Software Foundation, either version 3 of the License, or
  (at your option) any later version.

  City4CFD is distributed in the hope that it will be useful,
  but WITHOUT ANY WARRANTY; without even the implied warranty of
  MERCHANTABILITY or FITNESS FOR A PARTICULAR PURPOSE.  See the
  GNU General Public License for more details.

  You should have received a copy of the GNU General Public License
  along with City4CFD.  If not, see <http://www.gnu.org/licenses/>.

  For any information or further details about the use of City4CFD, contact
  Ivan Pađen
  <i.paden@tudelft.nl>
  3D Geoinformation Research Group
  Delft University of Technology
*/

#ifndef CITY4CFD_TERRAIN_H
#define CITY4CFD_TERRAIN_H

#include "TopoFeature.h"

typedef std::unordered_map<Point_3, std::vector<face_descriptor>> vertex_face_map;

class Terrain : public TopoFeature {
public:
    using TopoFeature::TopoFeature;
    Terrain();
    Terrain(int pid);
    ~Terrain();

    void set_cdt(const Point_set_3 &pointCloud);
    void prep_constraints(const PolyFeaturesPtr& features, Point_set_3& pointCloud);
    void constrain_features();
    void create_mesh(const PolyFeaturesPtr& features);
    void prepare_subset();
    Mesh mesh_subset(const Polygon_with_holes_2& poly) const;
    void clear_subset();

    CDT&                   get_cdt();
    const CDT&             get_cdt() const;
    std::list<Polygon_3>&  get_constrained_polys();
    const vertex_face_map& get_vertex_face_map() const;
    const SearchTree&      get_mesh_search_tree() const;

    void         get_cityjson_info(nlohmann::json& b) const override;
    std::string  get_cityjson_primitive() const override;
    TopoClass    get_class() const override;
    std::string  get_class_name() const override;

    const SurfaceLayersPtr& get_surface_layers() const;

protected:
    CDT                    _cdt;
<<<<<<< HEAD
    SurfaceLayers          _surfaceLayersTerrain;
=======
    SurfaceLayersPtr       _surfaceLayersTerrain;
    std::list<Polygon_3>   _constrainedPolys;
>>>>>>> b74dfb51
    vertex_face_map        _vertexFaceMap;
    SearchTree             _searchTree;
    std::list<Polygon_3>   _constrainedPolys;
};

#endif //CITY4CFD_TERRAIN_H<|MERGE_RESOLUTION|>--- conflicted
+++ resolved
@@ -62,12 +62,7 @@
 
 protected:
     CDT                    _cdt;
-<<<<<<< HEAD
-    SurfaceLayers          _surfaceLayersTerrain;
-=======
     SurfaceLayersPtr       _surfaceLayersTerrain;
-    std::list<Polygon_3>   _constrainedPolys;
->>>>>>> b74dfb51
     vertex_face_map        _vertexFaceMap;
     SearchTree             _searchTree;
     std::list<Polygon_3>   _constrainedPolys;
