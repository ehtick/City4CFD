/*
  City4CFD
 
  Copyright (c) 2021-2024, 3D Geoinformation Research Group, TU Delft

  This file is part of City4CFD.

  City4CFD is free software: you can redistribute it and/or modify
  it under the terms of the GNU General Public License as published by
  the Free Software Foundation, either version 3 of the License, or
  (at your option) any later version.

  City4CFD is distributed in the hope that it will be useful,
  but WITHOUT ANY WARRANTY; without even the implied warranty of
  MERCHANTABILITY or FITNESS FOR A PARTICULAR PURPOSE.  See the
  GNU General Public License for more details.

  You should have received a copy of the GNU General Public License
  along with City4CFD.  If not, see <http://www.gnu.org/licenses/>.

  For any information or further details about the use of City4CFD, contact
  Ivan Pađen
  <i.paden@tudelft.nl>
  3D Geoinformation Research Group
  Delft University of Technology
*/

#include "Terrain.h"

#include "geomutils.h"
#include "io.h"
#include "SurfaceLayer.h"
#include "Building.h"

Terrain::Terrain()
        : TopoFeature(0), m_cdt(), m_surfaceLayersTerrain(),
          m_constrainedPolys(), m_vertexFaceMap(), m_extraConstrainedEdges(),
          m_searchTree(Config::get().searchtree_bucket_size) {}

Terrain::Terrain(int pid)
        : TopoFeature(pid), m_cdt(), m_surfaceLayersTerrain(),
          m_constrainedPolys(), m_vertexFaceMap(), m_extraConstrainedEdges(),
          m_searchTree(Config::get().searchtree_bucket_size) {}

Terrain::~Terrain() = default;

void Terrain::set_cdt(const Point_set_3& pointCloud) {
    Converter<EPICK, EPECK> to_exact;

    std::cout << "\n    Preparing triangulation" << std::endl;
    int count = 0;
    std::vector<ePoint_3> pts;
    for (auto& pt : pointCloud.points()) {
        pts.push_back(to_exact(pt));

        if ((count % 5000) == 0) IO::print_progress_bar(100 * count / pointCloud.size());
        ++count;
    }
    IO::print_progress_bar(100); std::clog << std::endl;
    std::cout << "    Triangulating..." << std::flush;
    m_cdt.insert(pts.begin(), pts.end());
    std::cout << "\r    Triangulating...done" << std::endl;
}

void Terrain::prep_constraints(const PolyFeaturesPtr& features, Point_set_3& pointCloud) {
    std::cout << "    Lifting polygon edges to terrain elevation" << std::endl;
    int countFeatures = 0;
    auto building_pt = pointCloud.add_property_map<std::shared_ptr<Building>>("building_point", nullptr).first;
    for (auto& f : features) {
        if (!f->is_active()) continue;
        bool is_building = false;
        if (f->get_class() == BUILDING) is_building = true;
        int polyCount = 0;
        for (auto& ring : f->get_poly().rings()) {
            auto& elevations = f->get_ground_elevations();
            //-- Add ring points
            int i = 0;
            Polygon_3 pts;
            for (auto& polyVertex : ring) {
                pts.push_back(ePoint_3(polyVertex.x(), polyVertex.y(), elevations[polyCount][i]));
                auto it = pointCloud.insert(Point_3(polyVertex.x(), polyVertex.y(), elevations[polyCount][i++]));
                if (is_building) building_pt[*it] = std::static_pointer_cast<Building>(f);
            }
            m_constrainedPolys.push_back(pts);
            ++polyCount;
        }
        ++countFeatures;
    }
    std::clog << "\n    Number of polygons to constrain: " << countFeatures << std::endl;
}

void Terrain::constrain_features() {
    std::cout << "\n    Imprinting polygons" << std::endl;

    int count = 0;
    for (auto& ring : m_constrainedPolys) {
        //-- Set added points as constraints
        m_cdt.insert_constraint(ring.begin(), ring.end(), true);

        if ((count % 100) == 0) IO::print_progress_bar(100 * count / m_constrainedPolys.size());
        ++count;
    }
    IO::print_progress_bar(100); std::clog << std::endl;
    // extra edges to constrain when whole polygons couldn't be added
<<<<<<< HEAD
    if (!m_extraConstrainedEdges.empty()) std::cout << "\n    Adding extra constrained edges" << std::endl;
    for (auto& extraEdge : m_extraConstrainedEdges) {
        m_cdt.insert_constraint(extraEdge.source(), extraEdge.target());
=======
    if (!_extraConstrainedEdges.empty()) std::cout << "\n    Inserting additional constrained edges" << std::endl;
    for (auto& extraEdge : _extraConstrainedEdges) {
        _cdt.insert_constraint(extraEdge.source(), extraEdge.target());
>>>>>>> 03f795dd
        ++count;
    }
}

void Terrain::create_mesh(const PolyFeaturesPtr& features) {
    m_mesh.clear();
    //-- Mark surface layers
    this->tag_layers(features);

    //-- Create the mesh for the terrain
    geomutils::cdt_to_mesh(m_cdt, m_mesh);

    // -- Surface layer meshes are stored here
    for (int i : Config::get().surfaceLayerIDs) {
        auto layer = std::make_shared<SurfaceLayer>(i);
        geomutils::cdt_to_mesh(m_cdt, layer->get_mesh(), i); // Create mesh for surface layers
        m_surfaceLayersTerrain.push_back(layer);
    }
}

void Terrain::prepare_subset() {
    //-- Make terrain mesh without surface layers marked
    geomutils::cdt_to_mesh(m_cdt, m_mesh);
    if (m_mesh.is_empty()) throw std::runtime_error("Cannot create vertex-face map of empty mesh!");

    //-- Construct vertex-face map used for search
    m_vertexFaceMap.clear();
    for (auto& face : m_mesh.faces()) {
        for (auto vertex : CGAL::vertices_around_face(m_mesh.halfedge(face), m_mesh)) {
            auto pt = m_mesh.point(vertex);
            auto it = m_vertexFaceMap.find(pt);
            if (it == m_vertexFaceMap.end()) {
                m_vertexFaceMap[pt].push_back(face);
            } else {
                it->second.push_back(face);
            }
        }
    }
    //-- Construct search tree
    m_searchTree.clear();
    m_searchTree.insert(m_mesh.points().begin(), m_mesh.points().end());
}

Mesh Terrain::mesh_subset(const Polygon_with_holes_2& poly) const {
    //-- Get mesh vertices that are bounded by the polygon
    std::vector<Point_3> subsetPts;
    double expandSearch = 1;
    while (subsetPts.size() <= poly.outer_boundary().size()) {
        subsetPts.clear();
        Point_2 bbox1(poly.bbox().xmin() - expandSearch, poly.bbox().ymin() - expandSearch);
        Point_2 bbox2(poly.bbox().xmax() + expandSearch, poly.bbox().ymax() + expandSearch);
        Fuzzy_iso_box pts_range(bbox1, bbox2);
        m_searchTree.search(std::back_inserter(subsetPts), pts_range);
        expandSearch *= 2;
    }

    //-- Generate mesh subset from vertices
    Mesh subsetMesh;
    std::unordered_map<Point_3, vertex_descriptor> dPts;
    std::vector<face_descriptor> faceLst;
    for (auto& pt : subsetPts) {
//        auto it = m_vertexFaceMap.find(IO::gen_key_bucket(pt));
        auto it = m_vertexFaceMap.find(pt);
        assert(it != m_vertexFaceMap.end());
        for (auto& face : it->second) {
            //- Make sure the same face isn't added multiple times
            if (std::find(faceLst.begin(), faceLst.end(), face) == faceLst.end()) {
                faceLst.push_back(face);
            } else {
                continue;
            }
            //- Take subset
            std::vector<vertex_descriptor> facePts; facePts.reserve(3);
            for (auto vertex : CGAL::vertices_around_face(m_mesh.halfedge(face), m_mesh)) {
                auto meshPt = m_mesh.point(vertex);
                auto vertexIt = dPts.find(meshPt);
                if (vertexIt == dPts.end()) {
                    auto meshVertId = subsetMesh.add_vertex(meshPt);
                    dPts[meshPt] = meshVertId;
                    facePts.push_back(meshVertId);
                } else {
                    facePts.push_back(vertexIt->second);
                }
            }
            subsetMesh.add_face(facePts[0], facePts[1], facePts[2]);
        }
    }
    return subsetMesh;
}

void Terrain::clear_subset() {
    m_vertexFaceMap.clear();
    m_searchTree.clear();
}

/*
 * Domain marker enriched with surface layer tagging
 */
void Terrain::tag_layers(const Face_handle& start,
                         int index,
                         std::list<CDT::Edge>& border,
                         const PolyFeaturesPtr& features)
{
    if (start->info().nesting_level != -1) {
        return;
    }

    //-- Check which polygon contains the constrained (i.e. non-terrain) point
    Point_3 chkPoint;
    Converter<EPECK, EPICK> to_inexact;
    if (!features.empty()) {
        chkPoint = CGAL::centroid(to_inexact(start->vertex(0)->point()),
                                  to_inexact(start->vertex(1)->point()),
                                  to_inexact(start->vertex(2)->point()));
    }
    int surfaceLayer = -1; //-- Default value is unmarked triangle, i.e. general terrain
    if (index != 0) {
        for (auto& feature : features) {
            if (!feature->is_active()) continue;
            //- Polygons are already ordered according to importance - find first polygon
            if (geomutils::point_in_poly(chkPoint, feature->get_poly())) {
                if (feature->get_class() == BUILDING) {
//                    surfaceLayer = 9999; //- Remove building footprints from terrain
                    surfaceLayer = -1; //- Leave building footprints as part of terrain
                    break;
                } else {
                    surfaceLayer = feature->get_output_layer_id();
                    break;
                }
            }
        }
    }
    std::list<Face_handle> queue;
    queue.push_back(start);
    while (! queue.empty()) {
        Face_handle fh = queue.front();
        queue.pop_front();
        if (fh->info().nesting_level == -1) {
            fh->info().nesting_level = index;
            if (surfaceLayer != -1) {
                fh->info().surfaceLayer = surfaceLayer;
//                check_layer(fh, surfaceLayer);
            }
            for (int i = 0; i < 3; i++) {
                CDT::Edge e(fh,i);
                Face_handle n = fh->neighbor(i);
                if (n->info().nesting_level == -1) {
                    if (m_cdt.is_constrained(e)) {
                    #pragma omp critical
                        border.push_back(e);
                    } else queue.push_back(n);
                }
            }
        }
    }
}

void Terrain::tag_layers(const PolyFeaturesPtr& features) {
    for (CDT::Face_handle f : m_cdt.all_face_handles()) {
        f->info().nesting_level = -1;
    }
    std::list<CDT::Edge> border;
    tag_layers(m_cdt.infinite_face(), 0, border, features);
    #pragma omp parallel
    while (!border.empty()) {
        bool sstop = false;
        CDT::Edge e;
        #pragma omp critical
        {
            if (!border.empty()) {
                e = border.front();
                border.pop_front();
            } else {
                sstop = true;
            }
        }
        if (sstop) continue;

        Face_handle n = e.first->neighbor(e.second);
        if (n->info().nesting_level == -1) {
            tag_layers(n, e.first->info().nesting_level + 1, border, features);
        }
    }
    for (CDT::Face_handle f : m_cdt.all_face_handles()) {
        if (f->info().surfaceLayer == -2) {
            f->info().surfaceLayer = -9999;
        }
    }
}

/*
void Terrain::check_layer(const Face_handle& fh, int surfaceLayer) {
    if (fh->info().surfaceLayer == 9999) return;
    auto it = Config::get().flattenSurfaces.find(surfaceLayer);
    if (it != Config::get().flattenSurfaces.end()) {
        Converter<EPECK, EPICK> to_inexact;
        Vector_3 vertical(0, 0, 1);
        Vector_3 norm = CGAL::normal(to_inexact(fh->vertex(0)->point()),
                                     to_inexact(fh->vertex(1)->point()),
                                     to_inexact(fh->vertex(2)->point()));

        if (CGAL::approximate_angle(norm, vertical) < 60.0) {
            fh->info().surfaceLayer = surfaceLayer;
        } else {
            fh->info().surfaceLayer = -2;
        }
    } else {
        fh->info().surfaceLayer = surfaceLayer;
    }
}
*/

void Terrain::get_cityjson_info(nlohmann::json& b) const {
    b["type"] = "TINRelief";
//    b["attributes"]; // commented out until I have attributes to add
}

std::string Terrain::get_cityjson_primitive() const {
    return "CompositeSurface";
}

CDT& Terrain::get_cdt() {
    return m_cdt;
}

const CDT& Terrain::get_cdt() const {
    return m_cdt;
}

std::vector<Polygon_3>& Terrain::get_constrained_polys() {
    return m_constrainedPolys;
}

const vertex_face_map& Terrain::get_vertex_face_map() const {
    return m_vertexFaceMap;
}

const SearchTree& Terrain::get_mesh_search_tree() const {
    return m_searchTree;
}

std::vector<Polygon_3::Segment_2>& Terrain::get_extra_constrained_edges() {
    return m_extraConstrainedEdges;
}

TopoClass Terrain::get_class() const {
    return TERRAIN;
}

std::string Terrain::get_class_name() const {
    return "Terrain";
}

const SurfaceLayersPtr& Terrain::get_surface_layers() const {
    return m_surfaceLayersTerrain;
}<|MERGE_RESOLUTION|>--- conflicted
+++ resolved
@@ -102,15 +102,9 @@
     }
     IO::print_progress_bar(100); std::clog << std::endl;
     // extra edges to constrain when whole polygons couldn't be added
-<<<<<<< HEAD
-    if (!m_extraConstrainedEdges.empty()) std::cout << "\n    Adding extra constrained edges" << std::endl;
+    if (!m_extraConstrainedEdges.empty()) std::cout << "\n    Inserting additional constrained edges" << std::endl;
     for (auto& extraEdge : m_extraConstrainedEdges) {
         m_cdt.insert_constraint(extraEdge.source(), extraEdge.target());
-=======
-    if (!_extraConstrainedEdges.empty()) std::cout << "\n    Inserting additional constrained edges" << std::endl;
-    for (auto& extraEdge : _extraConstrainedEdges) {
-        _cdt.insert_constraint(extraEdge.source(), extraEdge.target());
->>>>>>> 03f795dd
         ++count;
     }
 }
