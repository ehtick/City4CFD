/*
  City4CFD
 
  Copyright (c) 2021-2024, 3D Geoinformation Research Group, TU Delft

  This file is part of City4CFD.

  City4CFD is free software: you can redistribute it and/or modify
  it under the terms of the GNU General Public License as published by
  the Free Software Foundation, either version 3 of the License, or
  (at your option) any later version.

  City4CFD is distributed in the hope that it will be useful,
  but WITHOUT ANY WARRANTY; without even the implied warranty of
  MERCHANTABILITY or FITNESS FOR A PARTICULAR PURPOSE.  See the
  GNU General Public License for more details.

  You should have received a copy of the GNU General Public License
  along with City4CFD.  If not, see <http://www.gnu.org/licenses/>.

  For any information or further details about the use of City4CFD, contact
  Ivan Pađen
  <i.paden@tudelft.nl>
  3D Geoinformation Research Group
  Delft University of Technology
*/

#ifndef CITY4CFD_MAP3D_H
#define CITY4CFD_MAP3D_H

#include "types.h"
#include "CGALTypes.h"
#include "BoundingRegion.h"
#include "PointCloud.h"

class Map3d {
public:
    Map3d();
    ~Map3d();

    void reconstruct();

    BuildingsPtr get_failed_buildings() const;

    void read_data();
    void output();

private:
<<<<<<< HEAD
    PointCloud                  m_pointCloud;
//    JsonVectorPtr               m_polygonsBuildings;     // for json-only reader
    PolyVecPtr                  m_polygonsBuildings;
    JsonVectorPtr               m_importedBuildingsJSON;
//    std::vector<JsonVectorPtr>  m_polygonsSurfaceLayers; // for json-only reader
    std::vector<PolyVecPtr>     m_polygonsSurfaceLayers;
    PointSet3Ptr                m_importedBuildingsPts;
    std::vector<Mesh>           m_importedBuildingsOther;

    TerrainPtr                  m_terrainPtr;
    BuildingsPtr                m_buildingsPtr;
    ReconstructedBuildingsPtr   m_reconstructedBuildingsPtr;
    ImportedBuildingsPtr        m_importedBuildingsPtr;
    SurfaceLayersPtr            m_surfaceLayersPtr;
    BoundariesPtr               m_boundariesPtr;
    PolyFeaturesPtr             m_allFeaturesPtr;
    OutputFeaturesPtr           m_outputFeaturesPtr;

    std::vector<BoundingRegion> m_reconRegions; // one influ region -> vector of reconstruction regions
    BoundingRegion              m_domainBnd;
    DT                          m_dt;

    bool                        m_bndBPG         = false;
    bool                        m_cityjsonInput  = false;
=======
    PointCloud                  _pointCloud;
//    JsonVectorPtr               _polygonsBuildings;     // for json-only reader
    PolyVecPtr                  _polygonsBuildings;
    JsonVectorPtr               _importedBuildingsJSON;
//    std::vector<JsonVectorPtr>  _polygonsSurfaceLayers; // for json-only reader
    std::vector<PolyVecPtr>     _polygonsSurfaceLayers;
    PointSet3Ptr                _importedBuildingsPts;
    std::vector<Mesh>           _importedBuildingsOther;

    TerrainPtr                  _terrainPtr;
    BuildingsPtr                _buildingsPtr;
    BuildingsPtr                _failedBuildingsPtr;
    ReconstructedBuildingsPtr   _reconstructedBuildingsPtr;
    ImportedBuildingsPtr        _importedBuildingsPtr;
    SurfaceLayersPtr            _surfaceLayersPtr;
    BoundariesPtr               _boundariesPtr;
    PolyFeaturesPtr             _allFeaturesPtr;
    OutputFeaturesPtr           _outputFeaturesPtr;

    BoundingRegion              _influRegion;
    BoundingRegion              _domainBnd;
    DT                          _dt;

    bool                        _influRegionBPG = false;
    bool                        _bndBPG         = false;
    bool                        _cityjsonInput  = false;
>>>>>>> 03f795dd

    void set_features();
    void set_influ_region();
    void set_bnd();
    void bnd_sanity_check();
    void add_building_pts();
    void remove_extra_terrain_pts();
    void reconstruct_terrain();
    void reconstruct_buildings();
    void reconstruct_one_building(std::shared_ptr<Building>& building);
    void reconstruct_boundaries();
    void reconstruct_with_flat_terrain();
    void solve_building_conflicts();
    void clip_buildings();
    void wrap();

    void prep_feature_output();
    void prep_cityjson_output();

    void clear_inactives();

    //-- Templated functions
    template<typename T> void shorten_polygons(T& features);
    template<typename T> void set_footprint_elevation(T& features);
};

#endif //CITY4CFD_MAP3D_H<|MERGE_RESOLUTION|>--- conflicted
+++ resolved
@@ -46,7 +46,6 @@
     void output();
 
 private:
-<<<<<<< HEAD
     PointCloud                  m_pointCloud;
 //    JsonVectorPtr               m_polygonsBuildings;     // for json-only reader
     PolyVecPtr                  m_polygonsBuildings;
@@ -58,6 +57,7 @@
 
     TerrainPtr                  m_terrainPtr;
     BuildingsPtr                m_buildingsPtr;
+    BuildingsPtr                m_failedBuildingsPtr;
     ReconstructedBuildingsPtr   m_reconstructedBuildingsPtr;
     ImportedBuildingsPtr        m_importedBuildingsPtr;
     SurfaceLayersPtr            m_surfaceLayersPtr;
@@ -71,34 +71,6 @@
 
     bool                        m_bndBPG         = false;
     bool                        m_cityjsonInput  = false;
-=======
-    PointCloud                  _pointCloud;
-//    JsonVectorPtr               _polygonsBuildings;     // for json-only reader
-    PolyVecPtr                  _polygonsBuildings;
-    JsonVectorPtr               _importedBuildingsJSON;
-//    std::vector<JsonVectorPtr>  _polygonsSurfaceLayers; // for json-only reader
-    std::vector<PolyVecPtr>     _polygonsSurfaceLayers;
-    PointSet3Ptr                _importedBuildingsPts;
-    std::vector<Mesh>           _importedBuildingsOther;
-
-    TerrainPtr                  _terrainPtr;
-    BuildingsPtr                _buildingsPtr;
-    BuildingsPtr                _failedBuildingsPtr;
-    ReconstructedBuildingsPtr   _reconstructedBuildingsPtr;
-    ImportedBuildingsPtr        _importedBuildingsPtr;
-    SurfaceLayersPtr            _surfaceLayersPtr;
-    BoundariesPtr               _boundariesPtr;
-    PolyFeaturesPtr             _allFeaturesPtr;
-    OutputFeaturesPtr           _outputFeaturesPtr;
-
-    BoundingRegion              _influRegion;
-    BoundingRegion              _domainBnd;
-    DT                          _dt;
-
-    bool                        _influRegionBPG = false;
-    bool                        _bndBPG         = false;
-    bool                        _cityjsonInput  = false;
->>>>>>> 03f795dd
 
     void set_features();
     void set_influ_region();
