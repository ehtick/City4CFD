--- conflicted
+++ resolved
@@ -1,7 +1,7 @@
 /*
   City4CFD
- 
-  Copyright (c) 2021-2022, 3D Geoinformation Research Group, TU Delft  
+
+  Copyright (c) 2021-2022, 3D Geoinformation Research Group, TU Delft
 
   This file is part of City4CFD.
 
@@ -38,15 +38,12 @@
         : Building(internalID), _searchTree(nullptr),
           _attributeHeight(-9999), _attributeHeightAdvantage(Config::get().buildingHeightAttrAdv) {}
 
-<<<<<<< HEAD
 ReconstructedBuilding::ReconstructedBuilding(const Mesh& mesh)
         : ReconstructedBuilding() {
     _mesh = mesh;
 }
 
-=======
 /*
->>>>>>> 08e0d91a
 ReconstructedBuilding::ReconstructedBuilding(const nlohmann::json& poly)
         : Building(poly), _searchTree(nullptr),
           _attributeHeight(-9999), _attributeHeightAdvantage(Config::get().buildingHeightAttrAdv) {
