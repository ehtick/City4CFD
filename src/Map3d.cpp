/*
  City4CFD
 
  Copyright (c) 2021-2024, 3D Geoinformation Research Group, TU Delft

  This file is part of City4CFD.

  City4CFD is free software: you can redistribute it and/or modify
  it under the terms of the GNU General Public License as published by
  the Free Software Foundation, either version 3 of the License, or
  (at your option) any later version.

  City4CFD is distributed in the hope that it will be useful,
  but WITHOUT ANY WARRANTY; without even the implied warranty of
  MERCHANTABILITY or FITNESS FOR A PARTICULAR PURPOSE.  See the
  GNU General Public License for more details.

  You should have received a copy of the GNU General Public License
  along with City4CFD.  If not, see <http://www.gnu.org/licenses/>.

  For any information or further details about the use of City4CFD, contact
  Ivan Pađen
  <i.paden@tudelft.nl>
  3D Geoinformation Research Group
  Delft University of Technology
*/

#include "Map3d.h"

#include "geomutils.h"
#include "io.h"
#include "Terrain.h"
#include "ReconstructedBuilding.h"
#include "ImportedBuilding.h"
#include "SurfaceLayer.h"
#include "Sides.h"
#include "Top.h"

Map3d::Map3d() = default;
Map3d::~Map3d() = default;

void Map3d::reconstruct() {
    //-- Prepare features
    this->set_features();

    //-- Attach points to buildings
    this->add_building_pts();

    //-- Define influence region
    this->set_influ_region();

    //-- Remove points belonging to buildings from terrain
    this->remove_extra_terrain_pts();

    //-- Different flow if explicitly defining domain boundary or leaving it to BPG
    if (!m_bndBPG) {
        //-- Set outer boundary
        this->set_bnd();

        //-- Avoid having too long polygons
        this->shorten_polygons(m_allFeaturesPtr);

        //-- Find footprint elevation of all polygons using smoothed DT
        this->set_footprint_elevation(m_allFeaturesPtr);

        //-- Reconstruct buildings in the influ region
        this->reconstruct_buildings();
    } else {
        //-- First the buildings are reconstructed
        //- Prepare polygons for buildings
        this->shorten_polygons(m_buildingsPtr);

        //- Find building footprint elevation using smoothed DT
        this->set_footprint_elevation(m_buildingsPtr);

        //- Reconstruct buildings in the influ region
        this->reconstruct_buildings();

        //-- Second, find the highest building and set domain according to BPG
        this->set_bnd();

        //-- Add surface layers now that the domain size is known
        this->shorten_polygons(m_surfaceLayersPtr);
        this->set_footprint_elevation(m_surfaceLayersPtr);
    }

    //-- Clip building bottoms
    if (Config::get().clip) this->clip_buildings();

    //-- Flatten terrain with flag
    if (Config::get().flatTerrain) this->reconstruct_with_flat_terrain();

    //-- Constrain features, generate terrain mesh from CDT
    this->reconstruct_terrain();

    //-- Geometry wrap (experimental)
    if (Config::get().alphaWrap) this->wrap();

    //-- Generate side and top boundaries
    if (Config::get().reconstructBoundaries) this->reconstruct_boundaries();
}

void Map3d::set_features() {
    //-- First feature is the terrain
    m_terrainPtr = std::make_shared<Terrain>();

    //-- Add features - order in m_allFeaturesPtr defines the advantage in marking terrain polygons
    //- Buildings
    // Handle the number of building output layers
    TopoFeature::add_recon_region_output_layers(Config::get().reconRegions.size());
    // Initalize buildings
    for (auto& poly : m_polygonsBuildings) {
        auto building = std::make_shared<ReconstructedBuilding>(*poly);
        m_reconstructedBuildingsPtr.push_back(building);
        m_buildingsPtr.push_back(building);
        m_allFeaturesPtr.push_back(building);
    }
    this->clear_inactives(); // Remove buildings that potentially couldn't be imported
    //- Imported buildings
    if (!m_importedBuildingsJSON.empty()) {
        std::cout << "Importing CityJSON geometries" << std::endl;

        std::vector<std::shared_ptr<ImportedBuilding>> appendingBuildings;
        for (auto& importedBuilding: m_importedBuildingsJSON) {
            auto explicitCityJSONGeom = std::make_shared<ImportedBuilding>(importedBuilding, m_importedBuildingsPts);
            if (!explicitCityJSONGeom->is_appending()) {
                m_importedBuildingsPtr.push_back(explicitCityJSONGeom);
                m_buildingsPtr.push_back(explicitCityJSONGeom);
                m_allFeaturesPtr.push_back(explicitCityJSONGeom);
            } else {
                appendingBuildings.push_back(explicitCityJSONGeom);
            }
        }
        //- Check for building parts that do not have footprint and append to another instance of the same building
        for (auto& b: appendingBuildings) {
            for (auto& importedBuilding: m_importedBuildingsPtr) {
                if (b->get_id() == importedBuilding->get_id()) {
                    importedBuilding->append_nonground_part(b);
                    break;
                }
            }
        }
        m_cityjsonInput = true;
        m_importedBuildingsJSON.clear();
    } else if (!m_importedBuildingsOther.empty()) {
        std::cout << "Importing geometries" << std::endl;
        for (auto& mesh : m_importedBuildingsOther) {
            auto explicitOBJGeom = std::make_shared<ImportedBuilding>(mesh);
            m_importedBuildingsPtr.push_back(explicitOBJGeom);
            m_buildingsPtr.push_back(explicitOBJGeom);
            m_allFeaturesPtr.push_back(explicitOBJGeom);
        }
        Config::get().logSummary << "Number of buildings not imported due to bad surface connectivity: "
                                 << ImportedBuilding::noBottom << std::endl;
        m_importedBuildingsOther.clear();
    }
    if (!m_importedBuildingsPtr.empty()) {
        this->clear_inactives();
        std::cout << "    Geometries imported: " << m_importedBuildingsPtr.size() << std::endl;
    }
    //-- Boundaries
    for (int i = 0; i < Config::get().numSides; ++i)
        m_boundariesPtr.push_back(std::make_shared<Sides>(TopoFeature::get_num_output_layers()));
    m_boundariesPtr.push_back(std::make_shared<Top>(TopoFeature::get_num_output_layers()));

    //- Other polygons
    for (auto& surfaceLayer : m_polygonsSurfaceLayers) {
        int outputLayerID = TopoFeature::get_num_output_layers();
        Config::get().surfaceLayerIDs.push_back(outputLayerID); // Need it for later
        for (auto& poly : surfaceLayer) {
            auto surfacePoly = std::make_shared<SurfaceLayer>(*poly, outputLayerID);
            m_surfaceLayersPtr.push_back(surfacePoly);
            m_allFeaturesPtr.push_back(surfacePoly);
        }
    }
<<<<<<< HEAD
    std::cout << "Polygons read: " << m_allFeaturesPtr.size() << std::endl;
=======
    this->clear_inactives();
    std::cout << "Polygons read: " << _allFeaturesPtr.size() << std::endl;
>>>>>>> 03f795dd

    //-- Set flat terrain or random thin terrain points
    if (m_pointCloud.get_terrain().empty()) {
        m_pointCloud.create_flat_terrain(m_allFeaturesPtr);
        Config::get().flatTerrain = false; // all points are already at 0 elevation
    } else {
        m_pointCloud.random_thin_pts();
    }
    if (Config::get().flatTerrain) std::cout << "\nINFO: Reconstructing with flat terrain" << std::endl;

    //-- Smooth terrain
    if (Config::get().smoothTerrain) {
        m_pointCloud.smooth_terrain();
    }
    //-- Make a DT with inexact constructions for fast interpolation
    m_dt.insert(m_pointCloud.get_terrain().points().begin(),
                m_pointCloud.get_terrain().points().end());

    //-- Initialize bounding regions (reconstruction/influence and domain boundary)
    //BPG flags for influ region and domain boundary
    for (auto& reconRegion : Config::get().reconRegions) {
        m_reconRegions.emplace_back(reconRegion);
    }
    if (Config::get().domainBndConfig.type() == typeid(bool)) m_bndBPG = true;
}

void Map3d::add_building_pts() {
    if (m_pointCloud.get_buildings().empty() || m_reconstructedBuildingsPtr.empty()) return;
    std::cout << "\nAttaching point cloud points to buildings" << std::endl;

    //-- Construct a search tree from all building points
    SearchTree searchTree(m_pointCloud.get_buildings().points().begin(),
                          m_pointCloud.get_buildings().points().end(),
                          Config::get().searchtree_bucket_size);

    m_pointCloud.get_buildings().clear(); // release the loaded building point cloud from memory

    //-- Find points belonging to individual buildings
    for (auto& b: m_reconstructedBuildingsPtr) {
        auto& poly = b->get_poly();

        std::vector<Point_3> subsetPts;
        Point_2 bbox1(poly.bbox().xmin(), poly.bbox().ymin());
        Point_2 bbox2(poly.bbox().xmax(), poly.bbox().ymax());
        Fuzzy_iso_box pts_range(bbox1, bbox2);
        searchTree.search(std::back_inserter(subsetPts), pts_range);

        //-- Check if subset point lies inside the polygon
        for (auto& pt : subsetPts) {
            if (geomutils::point_in_poly(pt, poly)) {
                b->insert_point(pt);
            }
        }
    }
}

void Map3d::remove_extra_terrain_pts() {
    std::cout << "\nRemoving extra terrain points" << std::endl;
    //-- Remove terrain points that lay in buildings
    m_pointCloud.remove_points_in_polygon(m_buildingsPtr);
    //-- Update DT for interpolation
    m_dt.clear();
    m_dt.insert(m_pointCloud.get_terrain().points().begin(),
                m_pointCloud.get_terrain().points().end());
}

void Map3d::set_influ_region() {
    //todo still to decide which parameters will be region-based and which global
    std::cout << "\nDefining influence region" << std::endl;
    //-- Set the reconstruction (influence) regions --//
    double maxDim = -1.; // this works if there's one point of interest
    for (int i = 0; i < m_reconRegions.size(); ++i) {
        if (m_reconRegions[i].m_reconSettings->influRegionConfig.type() == typeid(bool)) {// bool defines BPG request
            std::cout << "INFO: Reconstruction region "<< i << " not defined in config. "
                      << "Calculating with BPG." << std::endl;
            if (maxDim < 0.)
                maxDim = m_reconRegions[i].calc_influ_region_bpg(m_dt, m_buildingsPtr);
            else
                m_reconRegions[i].calc_influ_region_bpg(maxDim);
        } else
            boost::apply_visitor(m_reconRegions[i], Config::get().reconRegions[i]->influRegionConfig);
    }
    // Check if regions get larger with increasing index
    for (int i = 0; i < m_reconRegions.size(); ++i) {
        if (i == 0) continue;
        if (!m_reconRegions[i - 1].is_subset_of(m_reconRegions[i]))
            std::cout << "WARNING: Reconstruction region "
                    << i - 1 << " is not a full subset of region " << i << std::endl;
    }
    //-- Set the reconstruction rules from reconstruction regions to individual buildings
    //   also filter out buildings that are not being reconstructed
    for (auto& b: m_buildingsPtr) {
        for (auto& reconRegion : m_reconRegions) {
            if (!b->has_reconstruction_region() && b->is_part_of(reconRegion.get_bounding_region())) // first come, first served with region setup
                b->set_reconstruction_rules(reconRegion);
        }
        if (!b->has_reconstruction_region()) b->deactivate();
    }
    this->clear_inactives();

    //-- Check if imported and reconstructed buildings are overlapping
    if (!m_importedBuildingsPtr.empty()) this->solve_building_conflicts();

    std::cout << "    Number of building geometries in the influence region: " << m_buildingsPtr.size() << std::endl;
    if (m_buildingsPtr.empty()) {
        throw std::runtime_error("No buildings were reconstructed in the influence region!"
                                 " If using polygons and point cloud, make sure they are aligned.");
    }
}

void Map3d::set_bnd() {
    if (m_bndBPG) { // Automatically calculate boundary with BPG
        std::cout << "\nINFO: Domain boundaries not defined in config. "
                  << "Calculating with BPG." << std::endl;

        //-- Calculate the boundary polygon according to BPG and defined boundary type
        m_domainBnd.calc_bnd_bpg(m_reconRegions.back().get_bounding_region(), m_buildingsPtr);
    } else {
        //-- Define boundary region with values set in config
        boost::apply_visitor(m_domainBnd, Config::get().domainBndConfig);
    }
    this->bnd_sanity_check(); // Check if outer bnd is larger than the influ region

    //-- Prepare the outer boundary polygon for sides and top, and polygon for feature scope
    Polygon_2 bndPoly, pcBndPoly, startBufferPoly; // Depends on the buffer region
    bndPoly = m_domainBnd.get_bounding_region();
    if (m_boundariesPtr.size() > 2) {
        geomutils::shorten_long_poly_edges(bndPoly, 20 * Config::get().edgeMaxLen); // Outer poly edge size is hardcoded atm
        Boundary::set_bnd_poly(bndPoly, pcBndPoly, startBufferPoly);
    } else
        // If it's only one side bnd, edge length is already okay
        Boundary::set_bnd_poly(bndPoly, pcBndPoly, startBufferPoly);

    //-- Deactivate point cloud points that are out of bounds
    Boundary::set_bounds_to_terrain_pc(m_pointCloud.get_terrain(),
                                       bndPoly, pcBndPoly, startBufferPoly);

    //-- Check feature scope for surface layers now that the full domain is known
    for (auto& f: m_surfaceLayersPtr) {
        f->check_feature_scope(bndPoly);
    }
    this->clear_inactives();
}

void Map3d::bnd_sanity_check() {
    auto& domainBndPoly = m_domainBnd.get_bounding_region();
    for (auto& pt : m_reconRegions.back().get_bounding_region()) {
        if (!geomutils::point_in_poly(pt, domainBndPoly))
            throw std::domain_error("The influence region is larger than the domain boundary!");
    }
}

void Map3d::reconstruct_terrain() {
    this->clear_inactives();
    if (m_terrainPtr->get_cdt().number_of_vertices() == 0) {
        std::cout << "\nReconstructing terrain" << std::endl;
        m_terrainPtr->prep_constraints(m_allFeaturesPtr, m_pointCloud.get_terrain());
        // Handle flattening
        if (!Config::get().flattenSurfaces.empty()) {
            std::vector<std::pair<Polygon_with_holes_2, int>> additionalPolys;
            m_pointCloud.flatten_polygon_pts(m_allFeaturesPtr, m_terrainPtr->get_extra_constrained_edges(), additionalPolys);
            if (!additionalPolys.empty()) {
                for (auto& polyToAdd : additionalPolys) {
                    Polygon_with_attr newPolyToAdd;
                    newPolyToAdd.polygon = polyToAdd.first;
                    auto surfacePoly
                            = std::make_shared<SurfaceLayer>(newPolyToAdd, polyToAdd.second);
                    m_surfaceLayersPtr.push_back(surfacePoly);
                    m_allFeaturesPtr.push_back(surfacePoly);
                }
            }
        }
        m_terrainPtr->set_cdt(m_pointCloud.get_terrain());
        m_terrainPtr->constrain_features();
    }

    std::cout << "\n    Creating terrain mesh" << std::endl;
    m_terrainPtr->create_mesh(m_allFeaturesPtr);
}

void Map3d::reconstruct_buildings() {
    std::cout << "\nReconstructing buildings" << std::endl;
    if (!m_importedBuildingsPtr.empty() && m_cityjsonInput) {
        std::cout << "    Will try to reconstruct imported buildings in LoD: " << Config::get().importLoD
                  << ". If I cannot find a geometry with that LoD, I will reconstruct in the highest LoD available"
                  << std::endl;
    }
    # pragma omp parallel for
    for (int i = 0; i < m_buildingsPtr.size(); ++i) {
    //for (auto& f : m_buildingsPtr) { // MSVC doesn't like range loops with OMP
        auto& b = m_buildingsPtr[i];
        if (b->is_active()) this->reconstruct_one_building(b);
    }
    this->clear_inactives(); // renumber failed and in case of imported-reconstructed fallback
    // Gather failed reconstructions
<<<<<<< HEAD
    int failed = 0;
    for (auto&  b : m_buildingsPtr) if (b->has_failed_to_reconstruct()) ++failed;
    std::cout << "    Number of successfully reconstructed buildings: " << m_buildingsPtr.size() - failed << std::endl;
    Config::get().logSummary << "Building reconstruction summary: successfully reconstructed buildings: "
                             << m_buildingsPtr.size() - failed << std::endl;
=======
    std::cout << "    Number of successfully reconstructed buildings: " << _buildingsPtr.size() << std::endl;
    Config::get().logSummary << "Building reconstruction summary: successfully reconstructed buildings: "
                             << _buildingsPtr.size() << std::endl;
>>>>>>> 03f795dd
    Config::get().logSummary << "                                 num of failed reconstructions: "
                             << _failedBuildingsPtr.size() << std::endl;
}

void Map3d::reconstruct_one_building(std::shared_ptr<Building>& building) {
    try {
        building->reconstruct();
        //-- In case of hybrid boolean/constraining reconstruction
        if (Config::get().clip && !Config::get().handleSelfIntersect && building->has_self_intersections()) {
            building->set_clip_flag(false);
            building->reconstruct();
        }
    } catch (std::exception& e) {
        // add information to log file
        Config::write_to_log("Building ID: " + building->get_id() + " Failed to reconstruct. Reason: " + e.what());
        // fallback for failed reconstruction of imported buildings
        if (building->is_imported()) {
            building->deactivate(); // deactivate this and use reconstructed instead
            // try to recover by reconstructing LoD1.2 from geometry pts
                auto importToReconstructBuild =
                        std::make_shared<ReconstructedBuilding>(std::static_pointer_cast<ImportedBuilding>(building));
            #pragma omp critical
            {
                m_reconstructedBuildingsPtr.push_back(importToReconstructBuild);
                m_allFeaturesPtr.push_back(importToReconstructBuild);
                m_buildingsPtr.push_back(importToReconstructBuild);
            }
            std::shared_ptr<Building> buildToReconstruct = importToReconstructBuild;
            this->reconstruct_one_building(buildToReconstruct);
        } else {
            // mark for geojson output
            building->mark_as_failed();
        }
    }
}

void Map3d::reconstruct_boundaries() {
    std::cout << "\nReconstructing boundaries" << std::endl;
    if (m_boundariesPtr.size() > 2) { // Means more than one side
        for (auto i = 0; i < m_boundariesPtr.size() - 1; ++i) {
            //-- Each boundary object is one side of the boundary
            m_boundariesPtr[i]->prep_output(m_domainBnd.get_bounding_region().edge(i).to_vector());
        }
    } else {
        m_boundariesPtr.front()->prep_output();
    }
    for (auto& b : m_boundariesPtr) {
        b->reconstruct();
    }
}

void Map3d::reconstruct_with_flat_terrain() {
    //-- Account for zero terrain height of surface layers
    for (auto& sl : m_surfaceLayersPtr) {
        sl->set_zero_borders();
    }
    //-- Account for zero terrain height of buildings
    for (auto& b : m_buildingsPtr) {
        if (!b->is_active()) continue; // skip failed reconstructions
        b->set_to_zero_terrain();
    }
    //-- Set terrain point cloud to zero height
    m_pointCloud.set_flat_terrain();
}

void Map3d::solve_building_conflicts() {
    for (auto& importedBuilding : m_importedBuildingsPtr) {
        for (auto& reconstructedBuilding : m_reconstructedBuildingsPtr) {
            if (geomutils::polygons_in_contact(importedBuilding->get_poly(), reconstructedBuilding->get_poly())) {
                if (reconstructedBuilding->get_reconstruction_settings()->importAdvantage) {
                    reconstructedBuilding->deactivate();
                } else {
                    importedBuilding->deactivate();
                }
            }
        }
    }
    this->clear_inactives();
   // to check if conflicts are solved
//    for (auto& b : m_importedBuildingsPtr) b->deactivate();
//    this->clear_inactives();
}

void Map3d::clip_buildings() {
    //-- Prepare terrain with subset
    std::cout << "\nReconstructing terrain" << std::endl;
    m_terrainPtr->prep_constraints(m_allFeaturesPtr, m_pointCloud.get_terrain());
    // Handle flattening
    if (!Config::get().flattenSurfaces.empty()) {
        std::vector<std::pair<Polygon_with_holes_2, int>> additionalPolys;
        m_pointCloud.flatten_polygon_pts(m_allFeaturesPtr, m_terrainPtr->get_extra_constrained_edges(), additionalPolys);
        if (!additionalPolys.empty()) {
            for (auto& polyToAdd : additionalPolys) {
                Polygon_with_attr newPolyToAdd;
                newPolyToAdd.polygon = polyToAdd.first;
                auto surfacePoly = std::make_shared<SurfaceLayer>(newPolyToAdd, polyToAdd.second);
                m_surfaceLayersPtr.push_back(surfacePoly);
                m_allFeaturesPtr.push_back(surfacePoly);
            }
        }
    }
    m_terrainPtr->set_cdt(m_pointCloud.get_terrain());
    m_terrainPtr->constrain_features();
    m_terrainPtr->prepare_subset();

    //-- Do the clipping
    std::cout << "\n    Clipping buildings to terrain" << std::endl;
    int count = 0;
    for (auto& b : m_buildingsPtr) {
        if (!b->is_active()) continue; // skip failed reconstructions
        b->clip_bottom(m_terrainPtr);

        if ((count % 50) == 0) IO::print_progress_bar(100 * count / m_buildingsPtr.size());
        ++count;
    }
    IO::print_progress_bar(100); std::cout << std::endl;
    m_terrainPtr->clear_subset();
}

void Map3d::wrap() {
    std::cout << "\nAlpha wrapping all buildings..." << std::flush;

    //-- New mesh that will be output of wrapping
    Mesh newMesh;

    //-- Perform alpha wrapping
    Building::alpha_wrap(m_buildingsPtr, newMesh);

    //-- Deactivate all individual buildings and add the new mesh
    for (auto& b : m_buildingsPtr) b->deactivate();
    this->clear_inactives();
    m_buildingsPtr.push_back(std::make_shared<ReconstructedBuilding>(newMesh));
    // add reconstruction settings from the first region
    m_buildingsPtr.back()->set_reconstruction_rules(m_reconRegions.front());
}

void Map3d::read_data() {
    //-- Read point clouds
    m_pointCloud.read_point_clouds();

    //-- Read building polygons
    if (!Config::get().gisdata.empty()) {
        std::cout << "Reading polygons" << std::endl;
        IO::read_polygons(Config::get().gisdata, m_polygonsBuildings, &Config::get().crsInfo);
        if (m_polygonsBuildings.empty()) throw std::invalid_argument("Didn't find any building polygons!");
    }
    //-- Read surface layer polygons
    for (auto& topoLayer: Config::get().topoLayers) {
        m_polygonsSurfaceLayers.emplace_back();
        IO::read_polygons(topoLayer, m_polygonsSurfaceLayers.back(), nullptr);
    }
    //-- Read imported buildings
    if (!Config::get().importedBuildingsPath.empty()) {
//        std::cout << "Importing CityJSON geometries" << std::endl;
        auto& inputfile = Config::get().importedBuildingsPath;
        if (IO::has_substr(inputfile, ".json")) {
            m_importedBuildingsPts = std::make_shared<Point_set_3>();
            IO::read_cityjson_geometries(inputfile, m_importedBuildingsJSON, m_importedBuildingsPts);
        } else if (IO::has_substr(inputfile, ".obj") ||
                   IO::has_substr(inputfile, ".stl") ||
                   IO::has_substr(inputfile, ".vtp") ||
                   IO::has_substr(inputfile, ".ply") ||
                   IO::has_substr(inputfile, ".off")) {
            IO::read_other_geometries(inputfile, m_importedBuildingsOther);
        } else {
            throw std::runtime_error(std::string("File " + inputfile + "contains unknown import format."
                                                                  " Available inputs: .obj, .stl, .vtp, "
                                                                  ".ply. .off, or .json (CityJSON)"));
        }
    }
}

void Map3d::output() {
    assert(Config::get().outputSurfaces.size() == TopoFeature::get_num_output_layers());
    fs::current_path(Config::get().outputDir);
    std::cout << "\nOutputting surface meshes "      << std::endl;
    std::cout << "    Folder: " << fs::canonical(fs::current_path()) << std::endl;
//    std::cout << "    Format: " << Config::get().outputFormat << std::endl; //todo

    //-- Group all features for output
    this->prep_feature_output();

    switch (Config::get().outputFormat) {
        case OBJ:
            IO::output_obj(m_outputFeaturesPtr);
            break;
        case STL: // Only ASCII stl for now
            IO::output_stl(m_outputFeaturesPtr);
            break;
        case CityJSON:
            //-- Remove inactives and add ID's to features - obj and stl don't need id
            // just temp for now
            this->prep_cityjson_output();
            IO::output_cityjson(m_outputFeaturesPtr);
            break;
    }
}

void Map3d::prep_feature_output() {
    m_outputFeaturesPtr.push_back(m_terrainPtr);
    for (auto& f : m_buildingsPtr) {
        if (!f->is_active()) continue; // skip failed reconstructions
        m_outputFeaturesPtr.push_back(f);
    }
    for (auto& b : m_boundariesPtr) {
        m_outputFeaturesPtr.push_back(b);
    }
    for (auto& l : m_terrainPtr->get_surface_layers()) { // Surface layers are grouped in terrain
        m_outputFeaturesPtr.push_back(l);
    }
}

void Map3d::prep_cityjson_output() { // Temp impl, might change
    for (unsigned long i = 0; i < m_outputFeaturesPtr.size(); ++i) {
        if (m_outputFeaturesPtr[i]->is_active()) {
            m_outputFeaturesPtr[i]->set_id(i);
            ++i;
        }
        else {
            m_outputFeaturesPtr.erase(m_outputFeaturesPtr.begin() + i);
        }
    }
};

void Map3d::clear_inactives() {
<<<<<<< HEAD
    for (unsigned long i = 0; i < m_reconstructedBuildingsPtr.size();) {
        if (m_reconstructedBuildingsPtr[i]->is_active()) ++i;
=======
    for (int i = 0; i < _reconstructedBuildingsPtr.size();) {
        if (_reconstructedBuildingsPtr[i]->is_active()) ++i;
>>>>>>> 03f795dd
        else {
            m_reconstructedBuildingsPtr.erase(m_reconstructedBuildingsPtr.begin() + i);
        }
    }
    if (m_cityjsonInput) {
        std::vector<std::string> inactiveBuildingIdxs;
        for (auto& importedBuilding: m_importedBuildingsPtr) {
            if (!importedBuilding->is_active()) {
                auto it = std::find(inactiveBuildingIdxs.begin(), inactiveBuildingIdxs.end(),
                                    importedBuilding->get_id());
                if (it == inactiveBuildingIdxs.end())
                    inactiveBuildingIdxs.push_back(importedBuilding->get_id());
            }
        }
<<<<<<< HEAD
        for (unsigned long i = 0; i < m_importedBuildingsPtr.size();) {
=======
        for (int i = 0; i < _importedBuildingsPtr.size();) {
>>>>>>> 03f795dd
            auto it = std::find(inactiveBuildingIdxs.begin(), inactiveBuildingIdxs.end(),
                                m_importedBuildingsPtr[i]->get_id());
            if (it == inactiveBuildingIdxs.end()) ++i;
            else {
                m_importedBuildingsPtr[i]->deactivate();
                m_importedBuildingsPtr.erase(m_importedBuildingsPtr.begin() + i);
            }
        }
    } else {
<<<<<<< HEAD
        for (unsigned long i = 0; i < m_importedBuildingsPtr.size();) {
            if (m_importedBuildingsPtr[i]->is_active()) ++i;
=======
        for (int i = 0; i < _importedBuildingsPtr.size();) {
            if (_importedBuildingsPtr[i]->is_active()) ++i;
>>>>>>> 03f795dd
            else {
                m_importedBuildingsPtr.erase(m_importedBuildingsPtr.begin() + i);
            }
        }
    }
<<<<<<< HEAD
    for (unsigned long i = 0; i < m_buildingsPtr.size();) {
        if (m_buildingsPtr[i]->is_active() || m_buildingsPtr[i]->has_failed_to_reconstruct()) ++i;
        else {
            m_buildingsPtr.erase(m_buildingsPtr.begin() + i);
        }
    }
    for (unsigned long i = 0; i < m_surfaceLayersPtr.size();) {
        if (m_surfaceLayersPtr[i]->is_active()) ++i;
=======
    for (int i = 0; i < _buildingsPtr.size();) {
        if (_buildingsPtr[i]->is_active()) ++i;
        else {
            if (_buildingsPtr[i]->has_failed_to_reconstruct()) _failedBuildingsPtr.push_back(_buildingsPtr[i]);
            _buildingsPtr.erase(_buildingsPtr.begin() + i);
        }
    }
    for (int i = 0; i < _surfaceLayersPtr.size();) {
        if (_surfaceLayersPtr[i]->is_active()) ++i;
>>>>>>> 03f795dd
        else {
            m_surfaceLayersPtr.erase(m_surfaceLayersPtr.begin() + i);
        }
    }
<<<<<<< HEAD
    for (unsigned long i = 0; i < m_allFeaturesPtr.size();) {
        if (m_allFeaturesPtr[i]->is_active()) ++i;
=======
    for (int i = 0; i < _allFeaturesPtr.size();) {
        if (_allFeaturesPtr[i]->is_active()) ++i;
>>>>>>> 03f795dd
        else {
            m_allFeaturesPtr.erase(m_allFeaturesPtr.begin() + i);
        }
    }
}

BuildingsPtr Map3d::get_failed_buildings() const {
<<<<<<< HEAD
    BuildingsPtr failedBuildings;
    for (auto& b : m_buildingsPtr) {
        if (b->has_failed_to_reconstruct()) failedBuildings.push_back(b);
    }
    return failedBuildings;
=======
    return _failedBuildingsPtr;
>>>>>>> 03f795dd
}

//-- Templated functions
template<typename T>
void Map3d::shorten_polygons(T& feature) {
    for (auto& f : feature) {
        if (!f->is_active() || f->is_imported()) continue;
        for (auto& ring : f->get_poly().rings()) {
            geomutils::shorten_long_poly_edges(ring);
        }
    }
}
//- Explicit template instantiation
template void Map3d::shorten_polygons<BuildingsPtr>    (BuildingsPtr& feature);
template void Map3d::shorten_polygons<SurfaceLayersPtr>(SurfaceLayersPtr& feature);
template void Map3d::shorten_polygons<PolyFeaturesPtr> (PolyFeaturesPtr& feature);

template<typename T>
void Map3d::set_footprint_elevation(T& features) {
    for (auto& f : features) {
        if (!f->is_active()) continue;
#ifdef NDEBUG
        f->calc_footprint_elevation_nni(m_dt);
#else
        f->calc_footprint_elevation_linear(m_dt);  // NNI is quite slow in debug mode, better to use linear in that case
#endif
    }
}
//- Explicit template instantiation
template void Map3d::set_footprint_elevation<BuildingsPtr>    (BuildingsPtr& feature);
template void Map3d::set_footprint_elevation<SurfaceLayersPtr>(SurfaceLayersPtr& feature);
template void Map3d::set_footprint_elevation<PolyFeaturesPtr> (PolyFeaturesPtr& feature);<|MERGE_RESOLUTION|>--- conflicted
+++ resolved
@@ -173,12 +173,7 @@
             m_allFeaturesPtr.push_back(surfacePoly);
         }
     }
-<<<<<<< HEAD
     std::cout << "Polygons read: " << m_allFeaturesPtr.size() << std::endl;
-=======
-    this->clear_inactives();
-    std::cout << "Polygons read: " << _allFeaturesPtr.size() << std::endl;
->>>>>>> 03f795dd
 
     //-- Set flat terrain or random thin terrain points
     if (m_pointCloud.get_terrain().empty()) {
@@ -374,19 +369,11 @@
     }
     this->clear_inactives(); // renumber failed and in case of imported-reconstructed fallback
     // Gather failed reconstructions
-<<<<<<< HEAD
-    int failed = 0;
-    for (auto&  b : m_buildingsPtr) if (b->has_failed_to_reconstruct()) ++failed;
-    std::cout << "    Number of successfully reconstructed buildings: " << m_buildingsPtr.size() - failed << std::endl;
+    std::cout << "    Number of successfully reconstructed buildings: " << m_buildingsPtr.size() << std::endl;
     Config::get().logSummary << "Building reconstruction summary: successfully reconstructed buildings: "
-                             << m_buildingsPtr.size() - failed << std::endl;
-=======
-    std::cout << "    Number of successfully reconstructed buildings: " << _buildingsPtr.size() << std::endl;
-    Config::get().logSummary << "Building reconstruction summary: successfully reconstructed buildings: "
-                             << _buildingsPtr.size() << std::endl;
->>>>>>> 03f795dd
+                             << m_buildingsPtr.size() << std::endl;
     Config::get().logSummary << "                                 num of failed reconstructions: "
-                             << _failedBuildingsPtr.size() << std::endl;
+                             << m_failedBuildingsPtr.size() << std::endl;
 }
 
 void Map3d::reconstruct_one_building(std::shared_ptr<Building>& building) {
@@ -610,13 +597,8 @@
 };
 
 void Map3d::clear_inactives() {
-<<<<<<< HEAD
     for (unsigned long i = 0; i < m_reconstructedBuildingsPtr.size();) {
         if (m_reconstructedBuildingsPtr[i]->is_active()) ++i;
-=======
-    for (int i = 0; i < _reconstructedBuildingsPtr.size();) {
-        if (_reconstructedBuildingsPtr[i]->is_active()) ++i;
->>>>>>> 03f795dd
         else {
             m_reconstructedBuildingsPtr.erase(m_reconstructedBuildingsPtr.begin() + i);
         }
@@ -631,11 +613,7 @@
                     inactiveBuildingIdxs.push_back(importedBuilding->get_id());
             }
         }
-<<<<<<< HEAD
         for (unsigned long i = 0; i < m_importedBuildingsPtr.size();) {
-=======
-        for (int i = 0; i < _importedBuildingsPtr.size();) {
->>>>>>> 03f795dd
             auto it = std::find(inactiveBuildingIdxs.begin(), inactiveBuildingIdxs.end(),
                                 m_importedBuildingsPtr[i]->get_id());
             if (it == inactiveBuildingIdxs.end()) ++i;
@@ -645,49 +623,28 @@
             }
         }
     } else {
-<<<<<<< HEAD
         for (unsigned long i = 0; i < m_importedBuildingsPtr.size();) {
             if (m_importedBuildingsPtr[i]->is_active()) ++i;
-=======
-        for (int i = 0; i < _importedBuildingsPtr.size();) {
-            if (_importedBuildingsPtr[i]->is_active()) ++i;
->>>>>>> 03f795dd
             else {
                 m_importedBuildingsPtr.erase(m_importedBuildingsPtr.begin() + i);
             }
         }
     }
-<<<<<<< HEAD
     for (unsigned long i = 0; i < m_buildingsPtr.size();) {
-        if (m_buildingsPtr[i]->is_active() || m_buildingsPtr[i]->has_failed_to_reconstruct()) ++i;
+        if (m_buildingsPtr[i]->is_active()) ++i;
         else {
+            if (m_buildingsPtr[i]->has_failed_to_reconstruct()) m_failedBuildingsPtr.push_back(m_buildingsPtr[i]);
             m_buildingsPtr.erase(m_buildingsPtr.begin() + i);
         }
     }
     for (unsigned long i = 0; i < m_surfaceLayersPtr.size();) {
         if (m_surfaceLayersPtr[i]->is_active()) ++i;
-=======
-    for (int i = 0; i < _buildingsPtr.size();) {
-        if (_buildingsPtr[i]->is_active()) ++i;
-        else {
-            if (_buildingsPtr[i]->has_failed_to_reconstruct()) _failedBuildingsPtr.push_back(_buildingsPtr[i]);
-            _buildingsPtr.erase(_buildingsPtr.begin() + i);
-        }
-    }
-    for (int i = 0; i < _surfaceLayersPtr.size();) {
-        if (_surfaceLayersPtr[i]->is_active()) ++i;
->>>>>>> 03f795dd
         else {
             m_surfaceLayersPtr.erase(m_surfaceLayersPtr.begin() + i);
         }
     }
-<<<<<<< HEAD
     for (unsigned long i = 0; i < m_allFeaturesPtr.size();) {
         if (m_allFeaturesPtr[i]->is_active()) ++i;
-=======
-    for (int i = 0; i < _allFeaturesPtr.size();) {
-        if (_allFeaturesPtr[i]->is_active()) ++i;
->>>>>>> 03f795dd
         else {
             m_allFeaturesPtr.erase(m_allFeaturesPtr.begin() + i);
         }
@@ -695,15 +652,7 @@
 }
 
 BuildingsPtr Map3d::get_failed_buildings() const {
-<<<<<<< HEAD
-    BuildingsPtr failedBuildings;
-    for (auto& b : m_buildingsPtr) {
-        if (b->has_failed_to_reconstruct()) failedBuildings.push_back(b);
-    }
-    return failedBuildings;
-=======
-    return _failedBuildingsPtr;
->>>>>>> 03f795dd
+    return m_failedBuildingsPtr;
 }
 
 //-- Templated functions
