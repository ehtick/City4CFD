/*
  City4CFD
 
  Copyright (c) 2021-2023, 3D Geoinformation Research Group, TU Delft

  This file is part of City4CFD.

  City4CFD is free software: you can redistribute it and/or modify
  it under the terms of the GNU General Public License as published by
  the Free Software Foundation, either version 3 of the License, or
  (at your option) any later version.

  City4CFD is distributed in the hope that it will be useful,
  but WITHOUT ANY WARRANTY; without even the implied warranty of
  MERCHANTABILITY or FITNESS FOR A PARTICULAR PURPOSE.  See the
  GNU General Public License for more details.

  You should have received a copy of the GNU General Public License
  along with City4CFD.  If not, see <http://www.gnu.org/licenses/>.

  For any information or further details about the use of City4CFD, contact
  Ivan Pađen
  <i.paden@tudelft.nl>
  3D Geoinformation Research Group
  Delft University of Technology
*/

#include "Map3d.h"

#include "geomutils.h"
#include "io.h"
#include "Terrain.h"
#include "ReconstructedBuilding.h"
#include "ImportedBuilding.h"
#include "SurfaceLayer.h"
#include "Sides.h"
#include "Top.h"

Map3d::Map3d() = default;
Map3d::~Map3d() = default;

void Map3d::reconstruct() {
    //-- Prepare features
    this->set_features();

    //-- Attach points to buildings
    this->add_building_pts();

    //-- Define influence region
    this->set_influ_region();

    //-- Remove points belonging to buildings from terrain
    this->remove_extra_terrain_pts();

    //-- Different flow if explicitly defining domain boundary or leaving it to BPG
    if (!_bndBPG) {
        //-- Set outer boundary
        this->set_bnd();

        //-- Avoid having too long polygons
        this->shorten_polygons(_allFeaturesPtr);

        //-- Find footprint elevation of all polygons using smoothed DT
        this->set_footprint_elevation(_allFeaturesPtr);

        //-- Reconstruct buildings in the influ region
        this->reconstruct_buildings();
    } else {
        //-- First the buildings are reconstructed
        //- Prepare polygons for buildings
        this->shorten_polygons(_buildingsPtr);

        //- Find building footprint elevation using smoothed DT
        this->set_footprint_elevation(_buildingsPtr);

        //- Reconstruct buildings in the influ region
        this->reconstruct_buildings();

        //-- Second, find the highest building and set domain according to BPG
        this->set_bnd();

        //-- Add surface layers now that the domain size is known
        this->shorten_polygons(_surfaceLayersPtr);
        this->set_footprint_elevation(_surfaceLayersPtr);
    }

    //-- Clip building bottoms
    if (Config::get().clip) this->clip_buildings();

    //-- Flatten terrain with flag
    if (Config::get().flatTerrain) this->reconstruct_with_flat_terrain();

    //-- Constrain features, generate terrain mesh from CDT
    this->reconstruct_terrain();

    //-- Geometry wrap (experimental)
    if (Config::get().alphaWrap) this->wrap();

    //-- Generate side and top boundaries
    if (Config::get().reconstructBoundaries) this->reconstruct_boundaries();
}

void Map3d::set_features() {
    //-- First feature is the terrain
    _terrainPtr = std::make_shared<Terrain>();

    //-- Add features - order in _allFeaturesPtr defines the advantage in marking terrain polygons
    //- Buildings
    for (auto& poly : _polygonsBuildings) {
        auto building = std::make_shared<ReconstructedBuilding>(*poly);
        _reconstructedBuildingsPtr.push_back(building);
        _buildingsPtr.push_back(building);
        _allFeaturesPtr.push_back(building);
    }
    if (Config::get().avoidBadPolys) this->clear_inactives(); // Remove buildings that potentially couldn't be imported
    //- Imported buildings
    if (!_importedBuildingsJSON.empty()) {
        std::cout << "Importing CityJSON geometries" << std::endl;

        std::vector<std::shared_ptr<ImportedBuilding>> appendingBuildings;
        for (auto& importedBuilding: _importedBuildingsJSON) {
            auto explicitCityJSONGeom = std::make_shared<ImportedBuilding>(importedBuilding, _importedBuildingsPts);
            if (!explicitCityJSONGeom->is_appending()) {
                _importedBuildingsPtr.push_back(explicitCityJSONGeom);
                _buildingsPtr.push_back(explicitCityJSONGeom);
                _allFeaturesPtr.push_back(explicitCityJSONGeom);
            } else {
                appendingBuildings.push_back(explicitCityJSONGeom);
            }
        }
        //- Check for building parts that do not have footprint and append to another instance of the same building
        for (auto& b: appendingBuildings) {
            for (auto& importedBuilding: _importedBuildingsPtr) {
                if (b->get_id() == importedBuilding->get_id()) {
                    importedBuilding->append_nonground_part(b);
                    break;
                }
            }
        }
        _cityjsonInput = true;
        _importedBuildingsJSON.clear();
    } else if (!_importedBuildingsOther.empty()) {
        std::cout << "Importing geometries" << std::endl;
        for (auto& mesh : _importedBuildingsOther) {
            auto explicitOBJGeom = std::make_shared<ImportedBuilding>(mesh);
            _importedBuildingsPtr.push_back(explicitOBJGeom);
            _buildingsPtr.push_back(explicitOBJGeom);
            _allFeaturesPtr.push_back(explicitOBJGeom);
        }
        Config::get().logSummary << "Number of buildings not imported due to bad surface connectivity: "
                                 << ImportedBuilding::noBottom << std::endl;
        _importedBuildingsOther.clear();
    }
    if (!_importedBuildingsPtr.empty()) {
        this->clear_inactives();
        std::cout << "    Geometries imported: " << _importedBuildingsPtr.size() << std::endl;
    }
    //-- Boundaries
    for (int i = 0; i < Config::get().numSides; ++i)
        _boundariesPtr.push_back(std::make_shared<Sides>(TopoFeature::get_num_output_layers()));
    _boundariesPtr.push_back(std::make_shared<Top>(TopoFeature::get_num_output_layers()));

    //- Other polygons
    for (auto& surfaceLayer : _polygonsSurfaceLayers) {
        int outputLayerID = TopoFeature::get_num_output_layers();
        Config::get().surfaceLayerIDs.push_back(outputLayerID); // Need it for later
        for (auto& poly : surfaceLayer) {
            auto surfacePoly = std::make_shared<SurfaceLayer>(*poly, outputLayerID);
            _surfaceLayersPtr.push_back(surfacePoly);
            _allFeaturesPtr.push_back(surfacePoly);
        }
    }
    std::cout << "Polygons read: " << _allFeaturesPtr.size() << std::endl;

    //-- Set flat terrain or random thin terrain points
    if (_pointCloud.get_terrain().empty()) {
        _pointCloud.create_flat_terrain(_allFeaturesPtr);
        Config::get().flatTerrain = false; // all points are already at 0 elevation
    } else {
        _pointCloud.random_thin_pts();
    }
    if (Config::get().flatTerrain) std::cout << "\nINFO: Reconstructing with flat terrain" << std::endl;

    //-- BPG flags for influ region and domain boundary
    if (Config::get().influRegionConfig.type() == typeid(bool)) _influRegionBPG = true;
    if (Config::get().domainBndConfig.type() == typeid(bool))   _bndBPG = true;

    //-- Smooth terrain
    if (Config::get().smoothTerrain) {
        _pointCloud.smooth_terrain();
    }
    //-- Make a DT with inexact constructions for fast interpolation
    _dt.insert(_pointCloud.get_terrain().points().begin(),
               _pointCloud.get_terrain().points().end());
}

void Map3d::add_building_pts() {
    if (_pointCloud.get_buildings().empty() || _reconstructedBuildingsPtr.empty()) return;
    std::cout << "\nAttaching point cloud points to buildings" << std::endl;

    //-- Construct a search tree from all building points
    SearchTree searchTree(_pointCloud.get_buildings().points().begin(),
                          _pointCloud.get_buildings().points().end(),
                          Config::get().searchtree_bucket_size);

    _pointCloud.get_buildings().clear(); // release the loaded building point cloud from memory

    //-- Find points belonging to individual buildings
    for (auto& b: _reconstructedBuildingsPtr) {
        auto& poly = b->get_poly();

        std::vector<Point_3> subsetPts;
        Point_2 bbox1(poly.bbox().xmin(), poly.bbox().ymin());
        Point_2 bbox2(poly.bbox().xmax(), poly.bbox().ymax());
        Fuzzy_iso_box pts_range(bbox1, bbox2);
        searchTree.search(std::back_inserter(subsetPts), pts_range);

        //-- Check if subset point lies inside the polygon
        for (auto& pt : subsetPts) {
            if (geomutils::point_in_poly(pt, poly)) {
                b->insert_point(pt);
            }
        }
    }
}

void Map3d::remove_extra_terrain_pts() {
    std::cout << "\nRemoving extra terrain points" << std::endl;
    //-- Remove terrain points that lay in buildings
    _pointCloud.remove_points_in_polygon(_buildingsPtr);
    //-- Update DT for interpolation
    _dt.clear();
    _dt.insert(_pointCloud.get_terrain().points().begin(),
               _pointCloud.get_terrain().points().end());
}

void Map3d::set_influ_region() {
    std::cout << "\nDefining influence region" << std::endl;
    //-- Set the influence region --//
    if (_influRegionBPG) { // Automatically calculate influ region with BPG
        std::cout << "\nINFO: Influence region not defined in config. "
                  << "Calculating with BPG." << std::endl;

        //-- Check if imported and reconstructed buildings are overlapping
        if (!_importedBuildingsPtr.empty()) this->solve_building_conflicts(); // have to do it earlier if BPG

        //-- Calculate influ region
        _influRegion.calc_influ_region_bpg(_dt, _buildingsPtr);
    } else { // Define influ region either with radius or predefined polygon
        boost::apply_visitor(_influRegion, Config::get().influRegionConfig);
    }

    //-- Deactivate buildings that are out of influ region
    for (auto& f : _buildingsPtr) {
        f->check_feature_scope(_influRegion.get_bounding_region());
    }
    this->clear_inactives();

    //-- Check if imported and reconstructed buildings are overlapping
    if (!_importedBuildingsPtr.empty() && !_influRegionBPG) this->solve_building_conflicts();

    std::cout << "    Number of building geometries in the influence region: " << _buildingsPtr.size() << std::endl;
    if (_buildingsPtr.empty()) {
        throw std::runtime_error("No buildings were reconstructed in the influence region!"
                                 " If using polygons and point cloud, make sure they are aligned.");
    }
}

void Map3d::set_bnd() {
    if (_bndBPG) { // Automatically calculate boundary with BPG
        std::cout << "\nINFO: Domain boundaries not defined in config. "
                  << "Calculating with BPG." << std::endl;

        //-- Calculate the boundary polygon according to BPG and defined boundary type
        _domainBnd.calc_bnd_bpg(_influRegion.get_bounding_region(), _buildingsPtr);
    } else {
        //-- Define boundary region with values set in config
        boost::apply_visitor(_domainBnd, Config::get().domainBndConfig);
    }
    this->bnd_sanity_check(); // Check if outer bnd is larger than the influ region

    //-- Prepare the outer boundary polygon for sides and top, and polygon for feature scope
    Polygon_2 bndPoly, pcBndPoly, startBufferPoly; // Depends on the buffer region
    bndPoly = _domainBnd.get_bounding_region();
    if (_boundariesPtr.size() > 2) {
        geomutils::shorten_long_poly_edges(bndPoly, 20 * Config::get().edgeMaxLen); // Outer poly edge size is hardcoded atm
        Boundary::set_bnd_poly(bndPoly, pcBndPoly, startBufferPoly);
    } else
        // If it's only one side bnd, edge length is already okay
        Boundary::set_bnd_poly(bndPoly, pcBndPoly, startBufferPoly);

    //-- Deactivate point cloud points that are out of bounds
    Boundary::set_bounds_to_terrain_pc(_pointCloud.get_terrain(),
                                       bndPoly, pcBndPoly, startBufferPoly);

    //-- Check feature scope for surface layers now that the full domain is known
    for (auto& f: _surfaceLayersPtr) {
        f->check_feature_scope(bndPoly);
    }
    this->clear_inactives();
}

void Map3d::bnd_sanity_check() {
    auto& domainBndPoly = _domainBnd.get_bounding_region();
    for (auto& pt : _influRegion.get_bounding_region()) {
        if (!geomutils::point_in_poly(pt, domainBndPoly))
            throw std::domain_error("The influence region is larger than the domain boundary!");
    }
}

void Map3d::reconstruct_terrain() {
    this->clear_inactives();
    if (_terrainPtr->get_cdt().number_of_vertices() == 0) {
        std::cout << "\nReconstructing terrain" << std::endl;
        _terrainPtr->prep_constraints(_allFeaturesPtr, _pointCloud.get_terrain());
        if (!Config::get().flattenSurfaces.empty())
            _pointCloud.flatten_polygon_pts(_allFeaturesPtr, _terrainPtr->get_extra_constrained_edges());
        _terrainPtr->set_cdt(_pointCloud.get_terrain());
        _terrainPtr->constrain_features();
    }

    std::cout << "\n    Creating terrain mesh" << std::endl;
    _terrainPtr->create_mesh(_allFeaturesPtr);
}

void Map3d::reconstruct_buildings() {
    std::cout << "\nReconstructing buildings" << std::endl;
    if (!_importedBuildingsPtr.empty() && _cityjsonInput) {
        std::cout << "    Will try to reconstruct imported buildings in LoD: " << Config::get().importLoD
                  << ". If I cannot find a geometry with that LoD, I will reconstruct in the highest LoD available"
                  << std::endl;
    }
<<<<<<< HEAD
    # pragma omp parallel for
    for (auto& b : _buildingsPtr) {
       if (b->is_active()) this->reconstruct_one_building(b);
=======
    int failed = 0;
    #pragma omp parallel for
    for (int i = 0; i < _buildingsPtr.size(); ++i) {
    //for (auto& f : _buildingsPtr) { // MSVC doesn't like range loops with OMP
        auto& f = _buildingsPtr[i];
        if (!f->is_active()) continue;
        try {
            f->reconstruct();
            //-- In case of hybrid boolean/constraining reconstruction
            if (Config::get().clip && !Config::get().handleSelfIntersect && f->has_self_intersections()) {
                f->set_clip_flag(false);
                f->reconstruct();
            }
        } catch (std::exception& e) {
            #pragma omp atomic
            ++failed;
            // add information to log file
            Config::write_to_log("Building ID: " + f->get_id() + " Failed to reconstruct. Reason: " + e.what());
            // mark for geojson output
            f->mark_as_failed();
        }
>>>>>>> 5266ac81
    }
    this->clear_inactives(); // in case of imported-reconstructed fallback
    // Gather failed reconstructions
    int failed = 0;
    for (auto&  b : _buildingsPtr) if (b->has_failed_to_reconstruct()) ++failed;
    std::cout << "    Number of successfully reconstructed buildings: " << _buildingsPtr.size() - failed << std::endl;
    Config::get().logSummary << "Building reconstruction summary: successfully reconstructed buildings: "
                             << _buildingsPtr.size() - failed << std::endl;
    Config::get().logSummary << "                                 num of failed reconstructions: "
                             << failed << std::endl;
}

void Map3d::reconstruct_one_building(std::shared_ptr<Building>& building) {
    try {
        building->reconstruct();
        //-- In case of hybrid boolean/constraining reconstruction
        if (Config::get().clip && !Config::get().handleSelfIntersect && building->has_self_intersections()) {
            building->set_clip_flag(false);
            building->reconstruct();
        }
    } catch (std::exception& e) {
        // add information to log file
        Config::write_to_log("Building ID: " + building->get_id() + " Failed to reconstruct. Reason: " + e.what());
        // fallback for failed reconstruction of imported buildings
        if (building->is_imported()) {
            building->deactivate(); // deactivate this and use reconstructed instead
            // try to recover by reconstructing LoD1.2 from geometry pts
                auto importToReconstructBuild =
                        std::make_shared<ReconstructedBuilding>(std::static_pointer_cast<ImportedBuilding>(building));
            #pragma omp critical
            {
                _reconstructedBuildingsPtr.push_back(importToReconstructBuild);
                _allFeaturesPtr.push_back(importToReconstructBuild);
                _buildingsPtr.push_back(importToReconstructBuild);
            }
            std::shared_ptr<Building> buildToReconstruct = importToReconstructBuild;
            this->reconstruct_one_building(buildToReconstruct);
        } else {
            // mark for geojson output
            building->mark_as_failed();
        }
    }
}

void Map3d::reconstruct_boundaries() {
    std::cout << "\nReconstructing boundaries" << std::endl;
    if (_boundariesPtr.size() > 2) { // Means more than one side
        for (auto i = 0; i < _boundariesPtr.size() - 1; ++i) {
            //-- Each boundary object is one side of the boundary
            _boundariesPtr[i]->prep_output(_domainBnd.get_bounding_region().edge(i).to_vector());
        }
    } else {
        _boundariesPtr.front()->prep_output();
    }
    for (auto& b : _boundariesPtr) {
        b->reconstruct();
    }
}

void Map3d::reconstruct_with_flat_terrain() {
    //-- Account for zero terrain height of surface layers
    for (auto& sl : _surfaceLayersPtr) {
        sl->set_zero_borders();
    }
    //-- Account for zero terrain height of buildings
    for (auto& b : _buildingsPtr) {
        if (!b->is_active()) continue; // skip failed reconstructions
        b->set_to_zero_terrain();
    }
    //-- Set terrain point cloud to zero height
    _pointCloud.set_flat_terrain();
}

void Map3d::solve_building_conflicts() {
    for (auto& importedBuilding : _importedBuildingsPtr) {
        for (auto& reconstructedBuilding : _reconstructedBuildingsPtr) {
            if (geomutils::polygons_in_contact(importedBuilding->get_poly(), reconstructedBuilding->get_poly())) {
                if (Config::get().importAdvantage) {
                    reconstructedBuilding->deactivate();
                } else {
                    importedBuilding->deactivate();
                }
            }
        }
    }
    this->clear_inactives();

   // to check if conflicts are solved
//    for (auto& b : _importedBuildingsPtr) b->deactivate();
//    this->clear_inactives();
}

void Map3d::clip_buildings() {
    //-- Prepare terrain with subset
    std::cout << "\nReconstructing terrain" << std::endl;
    _terrainPtr->prep_constraints(_allFeaturesPtr, _pointCloud.get_terrain());
    if (!Config::get().flattenSurfaces.empty())
        _pointCloud.flatten_polygon_pts(_allFeaturesPtr, _terrainPtr->get_extra_constrained_edges());
    _terrainPtr->set_cdt(_pointCloud.get_terrain());
    _terrainPtr->constrain_features();
    _terrainPtr->prepare_subset();

    //-- Do the clipping
    std::cout << "\n    Clipping buildings to terrain" << std::endl;
    int count = 0;
    for (auto& b : _buildingsPtr) {
        if (!b->is_active()) continue; // skip failed reconstructions
        b->clip_bottom(_terrainPtr);

        if ((count % 50) == 0) IO::print_progress_bar(100 * count / _buildingsPtr.size());
        ++count;
    }
    IO::print_progress_bar(100); std::cout << std::endl;
    _terrainPtr->clear_subset();
}

void Map3d::wrap() {
    std::cout << "\nAlpha wrapping all buildings..." << std::flush;

    //-- New mesh that will be output of wrapping
    Mesh newMesh;

    //-- Perform alpha wrapping
    Building::alpha_wrap(_buildingsPtr, newMesh);

    //-- Deactivate all individual buildings and add the new mesh
    for (auto& b : _buildingsPtr) b->deactivate();
    this->clear_inactives();
    _buildingsPtr.push_back(std::make_shared<ReconstructedBuilding>(newMesh));
}

void Map3d::read_data() {
    //-- Read point clouds
    _pointCloud.read_point_clouds();

    //-- Read building polygons
    if (!Config::get().gisdata.empty()) {
        std::cout << "Reading polygons" << std::endl;
        IO::read_polygons(Config::get().gisdata, _polygonsBuildings, &Config::get().crsInfo);
        if (_polygonsBuildings.empty()) throw std::invalid_argument("Didn't find any building polygons!");
    }
    //-- Read surface layer polygons
    for (auto& topoLayer: Config::get().topoLayers) {
        _polygonsSurfaceLayers.emplace_back();
        IO::read_polygons(topoLayer, _polygonsSurfaceLayers.back(), nullptr);
    }
    //-- Read imported buildings
    if (!Config::get().importedBuildingsPath.empty()) {
//        std::cout << "Importing CityJSON geometries" << std::endl;
        auto& inputfile = Config::get().importedBuildingsPath;
        if (IO::has_substr(inputfile, ".json")) {
            _importedBuildingsPts = std::make_shared<Point_set_3>();
            IO::read_cityjson_geometries(inputfile, _importedBuildingsJSON, _importedBuildingsPts);
        } else if (IO::has_substr(inputfile, ".obj") ||
                   IO::has_substr(inputfile, ".stl") ||
                   IO::has_substr(inputfile, ".vtp") ||
                   IO::has_substr(inputfile, ".ply") ||
                   IO::has_substr(inputfile, ".off")) {
            IO::read_other_geometries(inputfile, _importedBuildingsOther);
        } else {
            throw std::runtime_error(std::string("File " + inputfile + "contains unknown import format."
                                                                  " Available inputs: .obj, .stl, .vtp, "
                                                                  ".ply. .off, or .json (CityJSON)"));
        }
    }
}

void Map3d::output() {
    assert(Config::get().outputSurfaces.size() == TopoFeature::get_num_output_layers());
    fs::current_path(Config::get().outputDir);
    std::cout << "\nOutputting surface meshes "      << std::endl;
    std::cout << "    Folder: " << fs::canonical(fs::current_path()) << std::endl;
//    std::cout << "    Format: " << Config::get().outputFormat << std::endl; //todo

    //-- Group all features for output
    this->prep_feature_output();

    switch (Config::get().outputFormat) {
        case OBJ:
            IO::output_obj(_outputFeaturesPtr);
            break;
        case STL: // Only ASCII stl for now
            IO::output_stl(_outputFeaturesPtr);
            break;
        case CityJSON:
            //-- Remove inactives and add ID's to features - obj and stl don't need id
            // just temp for now
            this->prep_cityjson_output();
            IO::output_cityjson(_outputFeaturesPtr);
            break;
    }
}

void Map3d::prep_feature_output() {
    _outputFeaturesPtr.push_back(_terrainPtr);
    for (auto& f : _buildingsPtr) {
        if (!f->is_active()) continue; // skip failed reconstructions
        _outputFeaturesPtr.push_back(f);
    }
    for (auto& b : _boundariesPtr) {
        _outputFeaturesPtr.push_back(b);
    }
    for (auto& l : _terrainPtr->get_surface_layers()) { // Surface layers are grouped in terrain
        _outputFeaturesPtr.push_back(l);
    }
}

void Map3d::prep_cityjson_output() { // Temp impl, might change
    for (unsigned long i = 0; i < _outputFeaturesPtr.size(); ++i) {
        if (_outputFeaturesPtr[i]->is_active()) {
            _outputFeaturesPtr[i]->set_id(i);
            ++i;
        }
        else {
            _outputFeaturesPtr.erase(_outputFeaturesPtr.begin() + i);
        }
    }
};

void Map3d::clear_inactives() {
    for (unsigned long i = 0; i < _reconstructedBuildingsPtr.size();) {
        if (_reconstructedBuildingsPtr[i]->is_active()) ++i;
        else {
            _reconstructedBuildingsPtr.erase(_reconstructedBuildingsPtr.begin() + i);
        }
    }
    if (_cityjsonInput) {
        std::vector<std::string> inactiveBuildingIdxs;
        for (auto& importedBuilding: _importedBuildingsPtr) {
            if (!importedBuilding->is_active()) {
                auto it = std::find(inactiveBuildingIdxs.begin(), inactiveBuildingIdxs.end(),
                                    importedBuilding->get_id());
                if (it == inactiveBuildingIdxs.end())
                    inactiveBuildingIdxs.push_back(importedBuilding->get_id());
            }
        }
        for (unsigned long i = 0; i < _importedBuildingsPtr.size();) {
            auto it = std::find(inactiveBuildingIdxs.begin(), inactiveBuildingIdxs.end(),
                                _importedBuildingsPtr[i]->get_id());
            if (it == inactiveBuildingIdxs.end()) ++i;
            else {
                _importedBuildingsPtr[i]->deactivate();
                _importedBuildingsPtr.erase(_importedBuildingsPtr.begin() + i);
            }
        }
    } else {
        for (unsigned long i = 0; i < _importedBuildingsPtr.size();) {
            if (_importedBuildingsPtr[i]->is_active()) ++i;
            else {
                _importedBuildingsPtr.erase(_importedBuildingsPtr.begin() + i);
            }
        }
    }
    for (unsigned long i = 0; i < _buildingsPtr.size();) {
        if (_buildingsPtr[i]->is_active() || _buildingsPtr[i]->has_failed_to_reconstruct()) ++i;
        else {
            _buildingsPtr.erase(_buildingsPtr.begin() + i);
        }
    }
    for (unsigned long i = 0; i < _surfaceLayersPtr.size();) {
        if (_surfaceLayersPtr[i]->is_active()) ++i;
        else {
            _surfaceLayersPtr.erase(_surfaceLayersPtr.begin() + i);
        }
    }
    for (unsigned long i = 0; i < _allFeaturesPtr.size();) {
        if (_allFeaturesPtr[i]->is_active()) ++i;
        else {
            _allFeaturesPtr.erase(_allFeaturesPtr.begin() + i);
        }
    }
}

BuildingsPtr Map3d::get_failed_buildings() const {
    BuildingsPtr failedBuildings;
    for (auto& b : _buildingsPtr) {
        if (b->has_failed_to_reconstruct()) failedBuildings.push_back(b);
    }
    return failedBuildings;
}

//-- Templated functions
template<typename T>
void Map3d::shorten_polygons(T& feature) {
    for (auto& f : feature) {
        if (!f->is_active() || f->is_imported()) continue;
        for (auto& ring : f->get_poly().rings()) {
            geomutils::shorten_long_poly_edges(ring);
        }
    }
}
//- Explicit template instantiation
template void Map3d::shorten_polygons<BuildingsPtr>    (BuildingsPtr& feature);
template void Map3d::shorten_polygons<SurfaceLayersPtr>(SurfaceLayersPtr& feature);
template void Map3d::shorten_polygons<PolyFeaturesPtr> (PolyFeaturesPtr& feature);

template<typename T>
void Map3d::set_footprint_elevation(T& features) {
    for (auto& f : features) {
        if (!f->is_active()) continue;
#ifdef NDEBUG
        f->calc_footprint_elevation_nni(_dt);
#else
        f->calc_footprint_elevation_linear(_dt);  // NNI is quite slow in debug mode, better to use linear in that case
#endif
    }
}
//- Explicit template instantiation
template void Map3d::set_footprint_elevation<BuildingsPtr>    (BuildingsPtr& feature);
template void Map3d::set_footprint_elevation<SurfaceLayersPtr>(SurfaceLayersPtr& feature);
template void Map3d::set_footprint_elevation<PolyFeaturesPtr> (PolyFeaturesPtr& feature);<|MERGE_RESOLUTION|>--- conflicted
+++ resolved
@@ -330,33 +330,11 @@
                   << ". If I cannot find a geometry with that LoD, I will reconstruct in the highest LoD available"
                   << std::endl;
     }
-<<<<<<< HEAD
     # pragma omp parallel for
-    for (auto& b : _buildingsPtr) {
-       if (b->is_active()) this->reconstruct_one_building(b);
-=======
-    int failed = 0;
-    #pragma omp parallel for
     for (int i = 0; i < _buildingsPtr.size(); ++i) {
     //for (auto& f : _buildingsPtr) { // MSVC doesn't like range loops with OMP
-        auto& f = _buildingsPtr[i];
-        if (!f->is_active()) continue;
-        try {
-            f->reconstruct();
-            //-- In case of hybrid boolean/constraining reconstruction
-            if (Config::get().clip && !Config::get().handleSelfIntersect && f->has_self_intersections()) {
-                f->set_clip_flag(false);
-                f->reconstruct();
-            }
-        } catch (std::exception& e) {
-            #pragma omp atomic
-            ++failed;
-            // add information to log file
-            Config::write_to_log("Building ID: " + f->get_id() + " Failed to reconstruct. Reason: " + e.what());
-            // mark for geojson output
-            f->mark_as_failed();
-        }
->>>>>>> 5266ac81
+        auto& b = _buildingsPtr[i];
+        if (b->is_active()) this->reconstruct_one_building(b);
     }
     this->clear_inactives(); // in case of imported-reconstructed fallback
     // Gather failed reconstructions
