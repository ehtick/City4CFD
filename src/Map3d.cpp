/*
  City4CFD
 
  Copyright (c) 2021-2022, 3D Geoinformation Research Group, TU Delft  

  This file is part of City4CFD.

  City4CFD is free software: you can redistribute it and/or modify
  it under the terms of the GNU General Public License as published by
  the Free Software Foundation, either version 3 of the License, or
  (at your option) any later version.

  City4CFD is distributed in the hope that it will be useful,
  but WITHOUT ANY WARRANTY; without even the implied warranty of
  MERCHANTABILITY or FITNESS FOR A PARTICULAR PURPOSE.  See the
  GNU General Public License for more details.

  You should have received a copy of the GNU General Public License
  along with City4CFD.  If not, see <http://www.gnu.org/licenses/>.

  For any information or further details about the use of City4CFD, contact
  Ivan Pađen
  <i.paden@tudelft.nl>
  3D Geoinformation Research Group
  Delft University of Technology
*/

#include "Map3d.h"

#include "geomutils.h"
#include "io.h"
#include "Terrain.h"
#include "ReconstructedBuilding.h"
#include "ImportedBuilding.h"
#include "SurfaceLayer.h"
#include "Sides.h"
#include "Top.h"

Map3d::Map3d() = default;
Map3d::~Map3d() = default;

void Map3d::reconstruct() {
    //-- Prepare features
    this->set_features();

    //-- Attach points to buildings
    this->add_building_pts();

    //-- Define influence region
    this->set_influ_region();

    //-- Different flow if explicitly defining domain boundary or leaving it to BPG
    if (!_bndBPG) {
        //-- Set outer boundary
        this->set_bnd();

        //-- Avoid having too long polygons
        this->shorten_polygons(_allFeaturesPtr);

        //-- Find footprint elevation of all polygons using smoothed DT
        this->set_footprint_elevation(_allFeaturesPtr);

        //-- Reconstruct buildings in the influ region
        this->reconstruct_buildings();
    } else {
        //-- First the buildings are reconstructed
        //- Prepare polygons for buildings
        this->shorten_polygons(_buildingsPtr);

        //- Find building footprint elevation using smoothed DT
        this->set_footprint_elevation(_buildingsPtr);

        //- Reconstruct buildings in the influ region
        this->reconstruct_buildings();

        //-- Second, find the highest building and set domain according to BPG
        this->set_bnd();

        //-- Add surface layers now that the domain size is known
        this->shorten_polygons(_surfaceLayersPtr);
        this->set_footprint_elevation(_surfaceLayersPtr);
    }

    //-- Clip building bottoms
    if (Config::get().clip) this->clip_buildings();

    //-- Flatten terrain with flag
    if (Config::get().flatTerrain) this->reconstruct_with_flat_terrain();

    //-- Constrain features, generate terrain mesh from CDT
    this->reconstruct_terrain();

    //-- Geometry wrap (experimental)
    if (Config::get().alphaWrap) this->wrap();

    //-- Generate side and top boundaries
    if (Config::get().reconstructBoundaries) this->reconstruct_boundaries();
}

void Map3d::set_features() {
    //-- First feature is the terrain
    _terrainPtr = std::make_shared<Terrain>();

    //-- Add features - order in _allFeaturesPtr defines the advantage in marking terrain polygons
    //- Buildings
    int internalID = 0;
    for (auto& poly : _polygonsBuildings) {
        auto building = std::make_shared<ReconstructedBuilding>(*poly, internalID++);
        _reconstructedBuildingsPtr.push_back(building);
        _buildingsPtr.push_back(building);
        _allFeaturesPtr.push_back(building);
    }
    if (Config::get().avoidBadPolys) this->clear_inactives(); // Remove buildings that potentially couldn't be imported
    //- Imported buildings
    if (!_importedBuildingsJSON.empty()) {
        std::cout << "Importing CityJSON geometries" << std::endl;

        std::vector<std::shared_ptr<ImportedBuilding>> appendingBuildings;
        internalID = 0;
        for (auto& importedBuilding: _importedBuildingsJSON) {
            auto explicitCityJSONGeom = std::make_shared<ImportedBuilding>(importedBuilding, _importedBuildingsPts,
                                                                           internalID++);
            if (!explicitCityJSONGeom->is_appending()) {
                _importedBuildingsPtr.push_back(explicitCityJSONGeom);
                _buildingsPtr.push_back(explicitCityJSONGeom);
                _allFeaturesPtr.push_back(explicitCityJSONGeom);
            } else {
                appendingBuildings.push_back(explicitCityJSONGeom);
            }
        }
        //- Check for building parts that do not have footprint and append to another instance of the same building
        for (auto& b: appendingBuildings) {
            for (auto& importedBuilding: _importedBuildingsPtr) {
                if (b->get_parent_building_id() == importedBuilding->get_parent_building_id()) {
                    importedBuilding->append_nonground_part(b);
                    break;
                }
            }
        }
        _cityjsonInput = true;
        _importedBuildingsJSON.clear();
    } else if (!_importedBuildingsOther.empty()) {
        std::cout << "Importing geometries" << std::endl;
        for (auto& mesh : _importedBuildingsOther) {
            auto explicitOBJGeom = std::make_shared<ImportedBuilding>(mesh, internalID++);
            _importedBuildingsPtr.push_back(explicitOBJGeom);
            _buildingsPtr.push_back(explicitOBJGeom);
            _allFeaturesPtr.push_back(explicitOBJGeom);
        }
        Config::get().logSummary << "Number of buildings not imported due to bad surface connectivity: "
                                 << ImportedBuilding::noBottom << std::endl;
        _importedBuildingsOther.clear();
    }
    if (!_importedBuildingsPtr.empty()) {
        this->clear_inactives();
        std::cout << "    Geometries imported: " << _importedBuildingsPtr.size() << std::endl;
    }
    //-- Boundaries
    for (int i = 0; i < Config::get().numSides; ++i)
        _boundariesPtr.push_back(std::make_shared<Sides>(TopoFeature::get_num_output_layers()));
    _boundariesPtr.push_back(std::make_shared<Top>(TopoFeature::get_num_output_layers()));

    //- Other polygons
    for (auto& surfaceLayer : _polygonsSurfaceLayers) {
        int outputLayerID = TopoFeature::get_num_output_layers();
        Config::get().surfaceLayerIDs.push_back(outputLayerID); // Need it for later
        for (auto& poly : surfaceLayer) {
            auto surfacePoly = std::make_shared<SurfaceLayer>(*poly, outputLayerID);
            _surfaceLayersPtr.push_back(surfacePoly);
            _allFeaturesPtr.push_back(surfacePoly);
        }
    }
    std::cout << "    Polygons read: " << _allFeaturesPtr.size() << std::endl;

    //-- Set flat terrain or random thin terrain points
    if (_pointCloud.get_terrain().empty()) {
        _pointCloud.create_flat_terrain(_allFeaturesPtr);
        Config::get().flatTerrain = false;
    } else {
        _pointCloud.random_thin_pts();
    }

    //-- BPG flags for influ region and domain boundary
    if (Config::get().influRegionConfig.type() == typeid(bool)) _influRegionBPG = true;
    if (Config::get().domainBndConfig.type() == typeid(bool))   _bndBPG = true;

    if (Config::get().smoothTerrain) {
        _pointCloud.smooth_terrain();
    }
    //-- Make a DT with inexact constructions for fast interpolation
    _dt.insert(_pointCloud.get_terrain().points().begin(),
               _pointCloud.get_terrain().points().end());
}

void Map3d::add_building_pts() {
    if (_pointCloud.get_buildings().empty() || _reconstructedBuildingsPtr.empty()) return;
    std::cout << "\nAttaching point cloud points to buildings" << std::endl;

    //-- Construct a search tree from all building points
    SearchTree searchTree(_pointCloud.get_buildings().points().begin(),
                          _pointCloud.get_buildings().points().end(),
                          Config::get().searchtree_bucket_size);

    _pointCloud.get_buildings().clear(); // release the loaded building point cloud from memory

    //-- Find points belonging to individual buildings
    for (auto& b: _reconstructedBuildingsPtr) {
        auto& poly = b->get_poly();

        std::vector<Point_3> subsetPts;
        Point_2 bbox1(poly.bbox().xmin(), poly.bbox().ymin());
        Point_2 bbox2(poly.bbox().xmax(), poly.bbox().ymax());
        Fuzzy_iso_box pts_range(bbox1, bbox2);
        searchTree.search(std::back_inserter(subsetPts), pts_range);

        //-- Check if subset point lies inside the polygon
        Point_set_3 building_pts;
        for (auto& pt : subsetPts) {
            if (geomutils::point_in_poly(pt, poly)) {
                b->insert_point(pt);
            }
        }
    }
}

void Map3d::set_influ_region() {
    std::cout << "\nDefining influence region" << std::endl;
    //-- Set the influence region --//
    if (_influRegionBPG) { // Automatically calculate influ region with BPG
        std::cout << "\nINFO: Influence region not defined in config. "
                  << "Calculating with BPG." << std::endl;

        //-- Check if imported and reconstructed buildings are overlapping
        if (!_importedBuildingsPtr.empty()) this->solve_building_conflicts();

        //-- Calculate influ region
        _influRegion.calc_influ_region_bpg(_dt, _buildingsPtr);
    } else { // Define influ region either with radius or predefined polygon
        boost::apply_visitor(_influRegion, Config::get().influRegionConfig);
    }

    //-- Deactivate buildings that are out of influ region
    for (auto& f : _buildingsPtr) {
        f->check_feature_scope(_influRegion.get_bounding_region());
    }
    this->clear_inactives();

    //-- Check if imported and reconstructed buildings are overlapping
    if (!_importedBuildingsPtr.empty()) this->solve_building_conflicts();

    std::cout << "    Number of building geometries in the influence region: " << _buildingsPtr.size() << std::endl;
    if (_buildingsPtr.empty()) {
        throw std::runtime_error("No buildings were reconstructed in the influence region!"
                                 " If using polygons and point cloud, make sure they are aligned.");
    }
}

void Map3d::set_bnd() {
    if (_bndBPG) { // Automatically calculate boundary with BPG
        std::cout << "\nINFO: Domain boundaries not defined in config. "
                  << "Calculating with BPG." << std::endl;

        //-- Calculate the boundary polygon according to BPG and defined boundary type
        _domainBnd.calc_bnd_bpg(_influRegion.get_bounding_region(), _buildingsPtr);
    } else {
        //-- Define boundary region with values set in config
        boost::apply_visitor(_domainBnd, Config::get().domainBndConfig);
    }
    this->bnd_sanity_check(); // Check if outer bnd is larger than the influ region

    //-- Prepare the outer boundary polygon for sides and top, and polygon for feature scope
    Polygon_2 bndPoly, pcBndPoly, startBufferPoly; // Depends on the buffer region
    bndPoly = _domainBnd.get_bounding_region();
    if (_boundariesPtr.size() > 2) {
        geomutils::shorten_long_poly_edges(bndPoly, 20 * Config::get().edgeMaxLen); // Outer poly edge size is hardcoded atm
        Boundary::set_bnd_poly(bndPoly, pcBndPoly, startBufferPoly);
    } else
        // If it's only one side bnd, edge length is already okay
        Boundary::set_bnd_poly(bndPoly, pcBndPoly, startBufferPoly);

    //-- Deactivate point cloud points that are out of bounds
    Boundary::set_bounds_to_terrain_pc(_pointCloud.get_terrain(),
                                       bndPoly, pcBndPoly, startBufferPoly);

    //-- Check feature scope for surface layers now that the full domain is known
    for (auto& f: _surfaceLayersPtr) {
        f->check_feature_scope(bndPoly);
    }
    this->clear_inactives();
}

void Map3d::bnd_sanity_check() {
    auto& domainBndPoly = _domainBnd.get_bounding_region();
    for (auto& pt : _influRegion.get_bounding_region()) {
        if (!geomutils::point_in_poly(pt, domainBndPoly))
            throw std::domain_error("The influence region is larger than the domain boundary!");
    }
}

void Map3d::reconstruct_terrain() {
    if (_terrainPtr->get_cdt().number_of_vertices() == 0) {
        std::cout << "\nReconstructing terrain" << std::endl;
<<<<<<< HEAD
        _terrain->prep_constraints(_lsFeatures, _pointCloud.get_terrain());
        if (!Config::get().flattenSurfaces.empty())
            _pointCloud.flatten_polygon_pts(_lsFeatures, _terrain->get_constrained_polys());
        _terrain->set_cdt(_pointCloud.get_terrain());
        _terrain->constrain_features();
=======
        _terrainPtr->prep_constraints(_allFeaturesPtr, _pointCloud.get_terrain());
        if (!Config::get().flattenSurfaces.empty()) _pointCloud.flatten_polygon_pts(_allFeaturesPtr);
        _terrainPtr->set_cdt(_pointCloud.get_terrain());
        _terrainPtr->constrain_features();
>>>>>>> b74dfb51
    }

    std::cout << "\n    Creating terrain mesh" << std::endl;
    _terrainPtr->create_mesh(_allFeaturesPtr);
}

void Map3d::reconstruct_buildings() {
    std::cout << "\nReconstructing buildings" << std::endl;
    if (!_importedBuildingsPtr.empty() && _cityjsonInput) {
        std::cout << "    Will try to reconstruct imported buildings in LoD: " << Config::get().importLoD
                  << ". If I cannot find a geometry with that LoD, I will reconstruct in the highest LoD available"
                  << std::endl;
    }
    int failed = 0;
<<<<<<< HEAD
    for (auto& f : _buildings) {
=======
    for (auto& f : _buildingsPtr) {
>>>>>>> b74dfb51
        if (!f->is_active()) continue;
        try {
            f->reconstruct();
            //-- In case of hybrid boolean/constraining reconstruction
            if (Config::get().clip && !Config::get().handleSelfIntersect && f->has_self_intersections()) {
                f->set_clip_flag(false);
                f->reconstruct();
            }
            if (Config::get().refineBuildings) f->refine();
        } catch (std::exception& e) {
            ++failed;
            //-- Add information to log file
            Config::get().log << "Failed to reconstruct building ID: " << f->get_id()
                        << " Reason: " << e.what() << std::endl;
            //-- Get JSON file ID for failed reconstructions output
            //   For now only polygons (reconstructed buildings) are stored to GeoJSON
            if (!f->is_imported())
                Config::get().failedBuildings.push_back(f->get_internal_id());
        }
    }
    this->clear_inactives();
    std::cout << "    Number of successfully reconstructed buildings: " << _buildingsPtr.size() << std::endl;
    Config::get().logSummary << "Building reconstruction summary: successfully reconstructed buildings: "
                             << _buildingsPtr.size() << std::endl;
    Config::get().logSummary << "                                 num of failed reconstructions: "
                             << failed << std::endl;
}

void Map3d::reconstruct_boundaries() {
    std::cout << "\nReconstructing boundaries" << std::endl;
    if (_boundariesPtr.size() > 2) { // Means more than one side
        for (auto i = 0; i < _boundariesPtr.size() - 1; ++i) {
            //-- Each boundary object is one side of the boundary
            _boundariesPtr[i]->prep_output(_domainBnd.get_bounding_region().edge(i).to_vector());
        }
    } else {
        _boundariesPtr.front()->prep_output();
    }
    for (auto& b : _boundariesPtr) {
        b->reconstruct();
    }
}

void Map3d::reconstruct_with_flat_terrain() {
    //-- Account for zero terrain height of surface layers
    for (auto& sl : _surfaceLayersPtr) {
        sl->set_zero_borders();
    }
    //-- Account for zero terrain height of buildings
    for (auto& b : _buildingsPtr) {
        b->set_to_zero_terrain();
    }
    //-- Set terrain point cloud to zero height
    _pointCloud.set_flat_terrain();
}

void Map3d::solve_building_conflicts() {
    for (auto& importedBuilding : _importedBuildingsPtr) {
        for (auto& reconstructedBuilding : _reconstructedBuildingsPtr) {
            if (geomutils::polygons_in_contact(importedBuilding->get_poly(), reconstructedBuilding->get_poly())) {
                if (Config::get().importAdvantage) {
                    reconstructedBuilding->deactivate();
                } else {
                    importedBuilding->deactivate();
                }
            }
        }
    }
    this->clear_inactives();

   // to check if conflicts are solved
//    for (auto& b : _importedBuildingsPtr) b->deactivate();
//    this->clear_inactives();
}

void Map3d::clip_buildings() {
    //-- Prepare terrain with subset
    std::cout << "\nReconstructing terrain" << std::endl;
<<<<<<< HEAD
    _terrain->prep_constraints(_lsFeatures, _pointCloud.get_terrain());
    if (!Config::get().flattenSurfaces.empty())
        _pointCloud.flatten_polygon_pts(_lsFeatures, _terrain->get_constrained_polys());
    _terrain->set_cdt(_pointCloud.get_terrain());
    _terrain->constrain_features();
    _terrain->prepare_subset();
=======
    _terrainPtr->prep_constraints(_allFeaturesPtr, _pointCloud.get_terrain());
    if (!Config::get().flattenSurfaces.empty()) _pointCloud.flatten_polygon_pts(_allFeaturesPtr);
    _terrainPtr->set_cdt(_pointCloud.get_terrain());
    _terrainPtr->constrain_features();
    _terrainPtr->prepare_subset();
>>>>>>> b74dfb51

    //-- Do the clipping
    std::cout << "\n    Clipping buildings to terrain" << std::endl;
    int count = 0;
    for (auto& b : _buildingsPtr) {
        b->clip_bottom(_terrainPtr);

        if ((count % 50) == 0) IO::print_progress_bar(100 * count / _buildingsPtr.size());
        ++count;
    }
    IO::print_progress_bar(100); std::cout << std::endl;
    _terrainPtr->clear_subset();
}

void Map3d::wrap() {
    std::cout << "\nAlpha wrapping all buildings..." << std::flush;

    //-- New mesh that will be output of wrapping
    Mesh newMesh;

    //-- Perform alpha wrapping
    Building::alpha_wrap(_buildingsPtr, newMesh);

    //-- Deactivate all individual buildings and add the new mesh
    for (auto& b : _buildingsPtr) b->deactivate();
    this->clear_inactives();
    _buildingsPtr.push_back(std::make_shared<ReconstructedBuilding>(newMesh));
}

void Map3d::read_data() {
    //-- Read point clouds
    _pointCloud.read_point_clouds();

    //-- Read building polygons
    if (!Config::get().gisdata.empty()) {
        std::cout << "Reading polygons" << std::endl;
        IO::read_geojson_polygons(Config::get().gisdata, _polygonsBuildings);
        if (_polygonsBuildings.empty()) throw std::invalid_argument("Didn't find any building polygons!");
    }
    //-- Read surface layer polygons
    for (auto& topoLayer: Config::get().topoLayers) {
        _polygonsSurfaceLayers.emplace_back();
        IO::read_geojson_polygons(topoLayer, _polygonsSurfaceLayers.back());
    }
    //-- Read imported buildings
    if (!Config::get().importedBuildingsPath.empty()) {
//        std::cout << "Importing CityJSON geometries" << std::endl;
        auto& inputfile = Config::get().importedBuildingsPath;
        if (IO::has_substr(inputfile, ".json")) {
            _importedBuildingsPts = std::make_shared<Point_set_3>();
            IO::read_cityjson_geometries(inputfile, _importedBuildingsJSON, _importedBuildingsPts);
        } else if (IO::has_substr(inputfile, ".obj") ||
                   IO::has_substr(inputfile, ".stl") ||
                   IO::has_substr(inputfile, ".vtp") ||
                   IO::has_substr(inputfile, ".ply") ||
                   IO::has_substr(inputfile, ".off")) {
            IO::read_other_geometries(inputfile, _importedBuildingsOther);
        } else {
            throw std::runtime_error(std::string("File " + inputfile + "contains unknown import format."
                                                                  " Available inputs: .obj, .stl, .vtp, "
                                                                  ".ply. .off, or .json (CityJSON)"));
        }
    }
}

void Map3d::output() {
    assert(Config::get().outputSurfaces.size() == TopoFeature::get_num_output_layers());
    fs::current_path(Config::get().outputDir);
    std::cout << "\nOutputting surface meshes "      << std::endl;
    std::cout << "    Folder: " << fs::canonical(fs::current_path()) << std::endl;
//    std::cout << "    Format: " << Config::get().outputFormat << std::endl; //todo

    //-- Group all features for output
    this->prep_feature_output();

    switch (Config::get().outputFormat) {
        case OBJ:
            IO::output_obj(_outputFeaturesPtr);
            break;
        case STL: // Only ASCII stl for now
            IO::output_stl(_outputFeaturesPtr);
            break;
        case CityJSON:
            //-- Remove inactives and add ID's to features - obj and stl don't need id
            // just temp for now
            this->prep_cityjson_output();
            IO::output_cityjson(_outputFeaturesPtr);
            break;
    }
}

void Map3d::prep_feature_output() {
    _outputFeaturesPtr.push_back(_terrainPtr);
    for (auto& f : _buildingsPtr) {
        if (!f->is_active()) continue;
        _outputFeaturesPtr.push_back(f);
    }
    for (auto& b : _boundariesPtr) {
        _outputFeaturesPtr.push_back(b);
    }
    for (auto& l : _terrainPtr->get_surface_layers()) { // Surface layers are grouped in terrain
        _outputFeaturesPtr.push_back(l);
    }
}

void Map3d::prep_cityjson_output() { // Temp impl, might change
    for (unsigned long i = 0; i < _outputFeaturesPtr.size(); ++i) {
        if (_outputFeaturesPtr[i]->is_active()) {
            _outputFeaturesPtr[i]->set_id(i);
            ++i;
        }
        else {
            _outputFeaturesPtr.erase(_outputFeaturesPtr.begin() + i);
        }
    }
};

void Map3d::clear_inactives() {
    for (unsigned long i = 0; i < _reconstructedBuildingsPtr.size();) {
        if (_reconstructedBuildingsPtr[i]->is_active()) ++i;
        else {
            _reconstructedBuildingsPtr.erase(_reconstructedBuildingsPtr.begin() + i);
        }
    }
    if (_cityjsonInput) {
        std::vector<std::string> inactiveBuildingIdxs;
        for (auto& importedBuilding: _importedBuildingsPtr) {
            if (!importedBuilding->is_active()) {
                auto it = std::find(inactiveBuildingIdxs.begin(), inactiveBuildingIdxs.end(),
                                    importedBuilding->get_parent_building_id());
                if (it == inactiveBuildingIdxs.end())
                    inactiveBuildingIdxs.push_back(importedBuilding->get_parent_building_id());
            }
        }
        for (unsigned long i = 0; i < _importedBuildingsPtr.size();) {
            auto it = std::find(inactiveBuildingIdxs.begin(), inactiveBuildingIdxs.end(),
                                _importedBuildingsPtr[i]->get_parent_building_id());
            if (it == inactiveBuildingIdxs.end()) ++i;
            else {
                _importedBuildingsPtr[i]->deactivate();
                _importedBuildingsPtr.erase(_importedBuildingsPtr.begin() + i);
            }
        }
    } else {
        for (unsigned long i = 0; i < _importedBuildingsPtr.size();) {
            if (_importedBuildingsPtr[i]->is_active()) ++i;
            else {
                _importedBuildingsPtr.erase(_importedBuildingsPtr.begin() + i);
            }
        }
    }
    for (unsigned long i = 0; i < _buildingsPtr.size();) {
        if (_buildingsPtr[i]->is_active()) ++i;
        else {
            _buildingsPtr.erase(_buildingsPtr.begin() + i);
        }
    }
    for (unsigned long i = 0; i < _surfaceLayersPtr.size();) {
        if (_surfaceLayersPtr[i]->is_active()) ++i;
        else {
            _surfaceLayersPtr.erase(_surfaceLayersPtr.begin() + i);
        }
    }
    for (unsigned long i = 0; i < _allFeaturesPtr.size();) {
        if (_allFeaturesPtr[i]->is_active()) ++i;
        else {
            _allFeaturesPtr.erase(_allFeaturesPtr.begin() + i);
        }
    }
}

//-- Templated functions
template<typename T>
void Map3d::shorten_polygons(T& feature) {
    for (auto& f : feature) {
        if (!f->is_active() || f->is_imported()) continue;
        for (auto& ring : f->get_poly().rings()) {
            geomutils::shorten_long_poly_edges(ring);
        }
    }
}
//- Explicit template instantiation
template void Map3d::shorten_polygons<BuildingsPtr>    (BuildingsPtr& feature);
template void Map3d::shorten_polygons<SurfaceLayersPtr>(SurfaceLayersPtr& feature);
template void Map3d::shorten_polygons<PolyFeaturesPtr> (PolyFeaturesPtr& feature);

template<typename T>
void Map3d::set_footprint_elevation(T& features) {
    for (auto& f : features) {
        if (!f->is_active()) continue;
#ifdef NDEBUG
        f->calc_footprint_elevation_nni(_dt);
#else
        f->calc_footprint_elevation_linear(_dt);  // NNI is quite slow in debug mode, better to use linear in that case
#endif
    }
}
//- Explicit template instantiation
template void Map3d::set_footprint_elevation<BuildingsPtr>    (BuildingsPtr& feature);
template void Map3d::set_footprint_elevation<SurfaceLayersPtr>(SurfaceLayersPtr& feature);
template void Map3d::set_footprint_elevation<PolyFeaturesPtr> (PolyFeaturesPtr& feature);<|MERGE_RESOLUTION|>--- conflicted
+++ resolved
@@ -300,18 +300,11 @@
 void Map3d::reconstruct_terrain() {
     if (_terrainPtr->get_cdt().number_of_vertices() == 0) {
         std::cout << "\nReconstructing terrain" << std::endl;
-<<<<<<< HEAD
-        _terrain->prep_constraints(_lsFeatures, _pointCloud.get_terrain());
+        _terrainPtr->prep_constraints(_allFeaturesPtr, _pointCloud.get_terrain());
         if (!Config::get().flattenSurfaces.empty())
-            _pointCloud.flatten_polygon_pts(_lsFeatures, _terrain->get_constrained_polys());
-        _terrain->set_cdt(_pointCloud.get_terrain());
-        _terrain->constrain_features();
-=======
-        _terrainPtr->prep_constraints(_allFeaturesPtr, _pointCloud.get_terrain());
-        if (!Config::get().flattenSurfaces.empty()) _pointCloud.flatten_polygon_pts(_allFeaturesPtr);
+            _pointCloud.flatten_polygon_pts(_allFeaturesPtr, _terrainPtr->get_constrained_polys());
         _terrainPtr->set_cdt(_pointCloud.get_terrain());
         _terrainPtr->constrain_features();
->>>>>>> b74dfb51
     }
 
     std::cout << "\n    Creating terrain mesh" << std::endl;
@@ -326,11 +319,7 @@
                   << std::endl;
     }
     int failed = 0;
-<<<<<<< HEAD
-    for (auto& f : _buildings) {
-=======
     for (auto& f : _buildingsPtr) {
->>>>>>> b74dfb51
         if (!f->is_active()) continue;
         try {
             f->reconstruct();
@@ -402,27 +391,19 @@
     this->clear_inactives();
 
    // to check if conflicts are solved
-//    for (auto& b : _importedBuildingsPtr) b->deactivate();
+//    for (auto& b : _importedBuildings) b->deactivate();
 //    this->clear_inactives();
 }
 
 void Map3d::clip_buildings() {
     //-- Prepare terrain with subset
     std::cout << "\nReconstructing terrain" << std::endl;
-<<<<<<< HEAD
-    _terrain->prep_constraints(_lsFeatures, _pointCloud.get_terrain());
+    _terrainPtr->prep_constraints(_allFeaturesPtr, _pointCloud.get_terrain());
     if (!Config::get().flattenSurfaces.empty())
-        _pointCloud.flatten_polygon_pts(_lsFeatures, _terrain->get_constrained_polys());
-    _terrain->set_cdt(_pointCloud.get_terrain());
-    _terrain->constrain_features();
-    _terrain->prepare_subset();
-=======
-    _terrainPtr->prep_constraints(_allFeaturesPtr, _pointCloud.get_terrain());
-    if (!Config::get().flattenSurfaces.empty()) _pointCloud.flatten_polygon_pts(_allFeaturesPtr);
+        _pointCloud.flatten_polygon_pts(_allFeaturesPtr, _terrainPtr->get_constrained_polys());
     _terrainPtr->set_cdt(_pointCloud.get_terrain());
     _terrainPtr->constrain_features();
     _terrainPtr->prepare_subset();
->>>>>>> b74dfb51
 
     //-- Do the clipping
     std::cout << "\n    Clipping buildings to terrain" << std::endl;
