--- conflicted
+++ resolved
@@ -43,13 +43,8 @@
     void create_flat_terrain(const PolyFeaturesPtr& lsFeatures);
     void set_flat_terrain();
     void smooth_terrain();
-<<<<<<< HEAD
-    void flatten_polygon_pts(const PolyFeatures& lsFeatures, std::list<Polygon_3>& constrainedPolys);
-    void buffer_flat_edges(const PolyFeatures& avgFeatures, std::list<Polygon_3>& constrainedPolys);
-    SearchTreePtr make_search_tree_buildings();
-=======
-    void flatten_polygon_pts(const PolyFeaturesPtr& lsFeatures);
->>>>>>> b74dfb51
+    void flatten_polygon_pts(const PolyFeaturesPtr& lsFeatures, std::list<Polygon_3>& constrainedPolys);
+    void buffer_flat_edges(const PolyFeaturesPtr& avgFeatures, std::list<Polygon_3>& constrainedPolys);
     void read_point_clouds();
 
     Point_set_3& get_terrain();
