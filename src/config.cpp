--- conflicted
+++ resolved
@@ -39,15 +39,12 @@
     std::string buildingUniqueId;
     std::string lod;
     double      buildingPercentile;
-<<<<<<< HEAD
     int         selfIntersecting = 0;
-=======
     // Height from attributes
     std::string buildingHeightAttribute;
     std::string floorAttribute;
     double      floorHeight;
     bool        buildingHeightAttributeAdvantage = false;
->>>>>>> 9efa76a4
     //- Imported buildings
     bool        importAdvantage;
     bool        importTrueHeight;
