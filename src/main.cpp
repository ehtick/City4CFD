/*
  City4CFD
 
  Copyright (c) 2021-2023, 3D Geoinformation Research Group, TU Delft

  This file is part of City4CFD.

  City4CFD is free software: you can redistribute it and/or modify
  it under the terms of the GNU General Public License as published by
  the Free Software Foundation, either version 3 of the License, or
  (at your option) any later version.

  City4CFD is distributed in the hope that it will be useful,
  but WITHOUT ANY WARRANTY; without even the implied warranty of
  MERCHANTABILITY or FITNESS FOR A PARTICULAR PURPOSE.  See the
  GNU General Public License for more details.

  You should have received a copy of the GNU General Public License
  along with City4CFD.  If not, see <http://www.gnu.org/licenses/>.

  For any information or further details about the use of City4CFD, contact
  Ivan Pađen
  <i.paden@tudelft.nl>
  3D Geoinformation Research Group
  Delft University of Technology
*/

#include "Config.h"
#include "io.h"
#include "Map3d.h"

#include  <boost/algorithm/string/predicate.hpp>

<<<<<<< HEAD
std::string CITY4CFD_VERSION = "0.4.0+dev";
=======
std::string CITY4CFD_VERSION = "0.4.1";
>>>>>>> 52e5947b

void printWelcome() {
    auto logo{
            R"(
     #==============================================================#
     #                        __                                    #
     #                   __  |''|                                   #
     #                  |""| |''|  _   /|__                         #
     #                __|""| |''|_| | | |""|/\_                     #
     #               |''|""| |''|'| __| |""|'''|  _____             #
     #          _ _  |''|""|^|''|'||""| |""|'''| |"""""|            #
     #         |"|"| |''|""|||''|'||""| |""|'''| |"""""|            #
     #     ~~~~~~~~~~~~~~~~~~~~~~~~~~~~~~~~~~~~~~~~~~~~~~~~~~~~     #
     #    ____   _   _                ___________________________   #
     #   / ___| /_\ | |_   _   _      __  ____/___  ____/___  __ \  #
     #  | |     |"| | __| | | | |     _  /     __  /_    __  / / /  #
     #  | |___  |"| | |_  | |_| |  4  / /___   _  __/    _  /_/ /   #
     #   \____| |"|  \__|  \__, |     \____/   /_/       /_____/    #
     #                     |___/                                    #
     #                                                              #
     #==============================================================#
)"
    };

    std::cout << logo;
    std::cout << "City4CFD Copyright (C) 2021-2023 3D Geoinformation Research Group, TU Delft\n" << std::endl;
}

void printHelp() {
    auto helpMsg{
R"(USAGE:
    City4CFD config_file.json OPTIONS

AVAILABLE OPTIONS:
    --help            Prints out this help message
    --version         Displays City4CFD version information
    --output_dir      Sets the directory where output files are stored
    --output_file     Overrides output file(s) name from the configuration file
)"
    };

    std::cout << helpMsg;
}

void printVersion() {
    std::cout << "Version: " << CITY4CFD_VERSION << std::endl;
}

int main(int argc, char** argv) {
    try {
        printWelcome();

        auto startTime = std::chrono::steady_clock::now();

        std::string config_path;
        //-- Path to config.json file
        if (argc >= 2) {
            config_path = fs::absolute(argv[1]).string();
        } else {
            printHelp();
            return EXIT_SUCCESS;
        }

        //-- Input arguments
        for (auto i = 1; i < argc; ++i) {
            if (boost::iequals(argv[i], "--help")) {
                printHelp();
                return EXIT_SUCCESS;
            } else if (boost::iequals(argv[i], "--version")) {
                printVersion();
                return EXIT_SUCCESS;
            } else if (boost::iequals(argv[i], "--output_dir")) {
                if (i + 1 == argc) throw std::invalid_argument("Missing argument for --output_dir");

                Config::get().outputDir = fs::absolute(argv[++i]);
                if (!fs::exists(Config::get().outputDir)) throw std::invalid_argument(std::string("Output directory '" + Config::get().outputDir.string() + "' does not exist!"));
            } else if (boost::iequals(argv[i], "--output_file")) {
                if (i + 1 == argc) throw std::invalid_argument("Missing argument for --output_file");

                Config::get().outputFileName = argv[++i];
            } else {
                if (i > 1) throw std::invalid_argument(std::string("Unknown option " + std::string(argv[i])));
            }
        }

        //-- Read configuration file
        IO::read_config(config_path);

        //-- Create the main class
        Map3d map3d;

        //-- Read point cloud and polygons, and store them in Map3d
        map3d.read_data();

        //-- Calculate elevations and triangulate
        map3d.reconstruct();

        //-- Output data
        map3d.output();

        //-- Output log
        IO::output_log(map3d.get_failed_buildings());

        auto endTime = std::chrono::steady_clock::now();
        auto diffTime = endTime - startTime;
        std::cout << "\nProgram executed in " << std::chrono::duration<double>(diffTime).count() << " s" << std::endl;
        std:: cout << "End" << std::endl;

        return EXIT_SUCCESS;
    } catch (std::exception& e) {
        //-- Output log
        IO::output_log();

        std::cerr << "\nProgram failed! Reason: " << e.what() << std::endl;
        std::cout << "End" << std::endl;
        return EXIT_FAILURE;
    }
}<|MERGE_RESOLUTION|>--- conflicted
+++ resolved
@@ -31,11 +31,7 @@
 
 #include  <boost/algorithm/string/predicate.hpp>
 
-<<<<<<< HEAD
-std::string CITY4CFD_VERSION = "0.4.0+dev";
-=======
 std::string CITY4CFD_VERSION = "0.4.1";
->>>>>>> 52e5947b
 
 void printWelcome() {
     auto logo{
