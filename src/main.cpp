/*
  City4CFD
 
  Copyright (c) 2021-2022, 3D Geoinformation Research Group, TU Delft  

  This file is part of City4CFD.

  City4CFD is free software: you can redistribute it and/or modify
  it under the terms of the GNU General Public License as published by
  the Free Software Foundation, either version 3 of the License, or
  (at your option) any later version.

  City4CFD is distributed in the hope that it will be useful,
  but WITHOUT ANY WARRANTY; without even the implied warranty of
  MERCHANTABILITY or FITNESS FOR A PARTICULAR PURPOSE.  See the
  GNU General Public License for more details.

  You should have received a copy of the GNU General Public License
  along with City4CFD.  If not, see <http://www.gnu.org/licenses/>.

  For any information or further details about the use of City4CFD, contact
  Ivan Pađen
  <i.paden@tudelft.nl>
  3D Geoinformation Research Group
  Delft University of Technology
*/

#include "Config.h"
#include "io.h"
#include "Map3d.h"

<<<<<<< HEAD
std::string CITY4CFD_VERSION = "0.1.0+dev";
=======
std::string CITY4CFD_VERSION = "0.1.1";
>>>>>>> 1d4b3a00

void printWelcome() {
    auto logo{
            R"(
     #==============================================================#
     #                        __                                    #
     #                   __  |''|                                   #
     #                  |""| |''|  _   /|__                         #
     #                __|""| |''|_| | | |""|/\_                     #
     #               |''|""| |''|'| __| |""|'''|  _____             #
     #          _ _  |''|""|^|''|'||""| |""|'''| |"""""|            #
     #         |"|"| |''|""|||''|'||""| |""|'''| |"""""|            #
     #     ~~~~~~~~~~~~~~~~~~~~~~~~~~~~~~~~~~~~~~~~~~~~~~~~~~~~     #
     #    ____   _   _                ___________________________   #
     #   / ___| /_\ | |_   _   _      __  ____/___  ____/___  __ \  #
     #  | |     |"| | __| | | | |     _  /     __  /_    __  / / /  #
     #  | |___  |"| | |_  | |_| |  4  / /___   _  __/    _  /_/ /   #
     #   \____| |"|  \__|  \__, |     \____/   /_/       /_____/    #
     #                     |___/                                    #
     #                                                              #
     #==============================================================#
)"
    };

    std::cout << logo;
    std::cout << "City4CFD Copyright (C) 2021-2022 3D Geoinformation Research Group, TU Delft\n" << std::endl;
}

void printHelp() {
    auto helpMsg{
R"(USAGE:
    City4CFD config_file.json OPTIONS

AVAILABLE OPTIONS:
    --help            Prints out this help message
    --version         Displays City4CFD version information
    --output_dir      Sets the directory where output files are stored
    --output_file     Overrides output file(s) name from the configuration file
)"
    };

    std::cout << helpMsg;
}

void printVersion() {
    std::cout << "Version: " << CITY4CFD_VERSION << std::endl;
}

int main(int argc, char** argv) {
    try {
        printWelcome();

        auto startTime = std::chrono::steady_clock::now();

        std::string config_path;
        //-- Path to config.json file
        if (argc >= 2) {
            config_path = fs::current_path().append(argv[1]).string();
        } else {
            printHelp();
            return EXIT_SUCCESS;
        }

        //-- Input arguments
        for (auto i = 1; i < argc; ++i) {
            if (boost::iequals(argv[i], "--help")) {
                printHelp();
                return EXIT_SUCCESS;
            } else if (boost::iequals(argv[i], "--version")) {
                printVersion();
                return EXIT_SUCCESS;
            } else if (boost::iequals(argv[i], "--output_dir")) {
                if (i + 1 == argc) throw std::invalid_argument("Missing argument for --output_dir");

                Config::get().outputDir = fs::absolute(fs::current_path().append(argv[++i]));
                if (!fs::exists(Config::get().outputDir)) throw std::invalid_argument("Output directory does not exist!");
            } else if (boost::iequals(argv[i], "--output_file")) {
                if (i + 1 == argc) throw std::invalid_argument("Missing argument for --output_file");

                Config::get().outputFileName = argv[++i];
            } else {
                if (i > 1) throw std::invalid_argument(std::string("Unknown option " + std::string(argv[i])));
            }
        }

        //-- Read configuration file
        IO::read_config(config_path);

        //-- Create the main class
        Map3d map3d;

        //-- Read point cloud and polygons, and store them in Map3d
        map3d.read_data();

        //-- Calculate elevations and triangulate
        map3d.reconstruct();

        //-- Output data
        map3d.output();

        //-- Output log
        IO::output_log();

        auto endTime = std::chrono::steady_clock::now();
        auto diffTime = endTime - startTime;
        std::cout << "\nProgram executed in " << std::chrono::duration<double>(diffTime).count() << " s" << std::endl;
        std:: cout << "End" << std::endl;

        return EXIT_SUCCESS;
    } catch (std::exception& e) {
        //-- Output log
        IO::output_log();

        std::cerr << "\nProgram failed! Reason: " << e.what() << std::endl;
        std::cout << "End" << std::endl;
        return EXIT_FAILURE;
    }
}<|MERGE_RESOLUTION|>--- conflicted
+++ resolved
@@ -29,11 +29,7 @@
 #include "io.h"
 #include "Map3d.h"
 
-<<<<<<< HEAD
-std::string CITY4CFD_VERSION = "0.1.0+dev";
-=======
 std::string CITY4CFD_VERSION = "0.1.1";
->>>>>>> 1d4b3a00
 
 void printWelcome() {
     auto logo{
